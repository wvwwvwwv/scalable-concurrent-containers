--- conflicted
+++ resolved
@@ -2,13 +2,13 @@
 
 ## Version 2
 
+2.0.13
+
+* Fix [#120](https://github.com/wvwwvwwv/scalable-concurrent-containers/issues/120).
+
 2.0.12
 
-<<<<<<< HEAD
-* Fix [#120](https://github.com/wvwwvwwv/scalable-concurrent-containers/issues/120).
-=======
 * Fix an issue with `tree_index::Range` where it intermittently fails to find the minimum key in a `TreeIndex` if the `TreeIndex` is being updated by other threads.
->>>>>>> 218ce4b6
 
 2.0.10 - 2.0.11
 
