--- conflicted
+++ resolved
@@ -2,11 +2,7 @@
 name = "scc"
 description = "High performance containers and utilities for concurrent and asynchronous programming"
 documentation = "https://docs.rs/scc"
-<<<<<<< HEAD
-version = "2.0.10"
-=======
-version = "2.0.11"
->>>>>>> f3946ccc
+version = "2.0.12"
 authors = ["wvwwvwwv <wvwwvwwv@me.com>"]
 edition = "2021"
 rust-version = "1.65.0"
