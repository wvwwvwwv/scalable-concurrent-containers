#[cfg(test)]
mod hashmap_test {
    use crate::hash_map::{self, Entry, Reserve};
    use crate::HashMap;
    use proptest::prelude::*;
    use proptest::strategy::{Strategy, ValueTree};
    use proptest::test_runner::TestRunner;
    use std::collections::BTreeSet;
    use std::hash::{Hash, Hasher};
    use std::panic::UnwindSafe;
    use std::sync::atomic::Ordering::{Acquire, Relaxed, Release};
    use std::sync::atomic::{AtomicU64, AtomicUsize};
    use std::sync::{Arc, Barrier};
    use std::thread;
    use tokio::sync::Barrier as AsyncBarrier;

    static_assertions::assert_impl_all!(HashMap<String, String>: Send, Sync, UnwindSafe);
    static_assertions::assert_impl_all!(Reserve<String, String>: Send, Sync, UnwindSafe);
    static_assertions::assert_not_impl_all!(HashMap<String, *const String>: Send, Sync, UnwindSafe);
    static_assertions::assert_not_impl_all!(Reserve<String, *const String>: Send, Sync, UnwindSafe);
    static_assertions::assert_impl_all!(hash_map::OccupiedEntry<String, String>: Send, Sync);
    static_assertions::assert_not_impl_all!(hash_map::OccupiedEntry<String, *const String>: Send, Sync, UnwindSafe);
    static_assertions::assert_impl_all!(hash_map::VacantEntry<String, String>: Send, Sync);
    static_assertions::assert_not_impl_all!(hash_map::VacantEntry<String, *const String>: Send, Sync, UnwindSafe);

    struct R(&'static AtomicUsize);
    impl R {
        fn new(cnt: &'static AtomicUsize) -> R {
            cnt.fetch_add(1, Relaxed);
            R(cnt)
        }
    }
    impl Clone for R {
        fn clone(&self) -> Self {
            self.0.fetch_add(1, Relaxed);
            R(self.0)
        }
    }
    impl Drop for R {
        fn drop(&mut self) {
            self.0.fetch_sub(1, Relaxed);
        }
    }

    struct Data {
        data: usize,
        checker: Arc<AtomicUsize>,
    }

    impl Data {
        fn new(data: usize, checker: Arc<AtomicUsize>) -> Data {
            checker.fetch_add(1, Relaxed);
            Data { data, checker }
        }
    }

    impl Clone for Data {
        fn clone(&self) -> Self {
            Data::new(self.data, self.checker.clone())
        }
    }

    impl Drop for Data {
        fn drop(&mut self) {
            self.checker.fetch_sub(1, Relaxed);
        }
    }

    impl Eq for Data {}

    impl Hash for Data {
        fn hash<H: Hasher>(&self, state: &mut H) {
            self.data.hash(state);
        }
    }

    impl PartialEq for Data {
        fn eq(&self, other: &Self) -> bool {
            self.data == other.data
        }
    }

    #[cfg_attr(miri, ignore)]
    #[tokio::test]
    async fn insert_drop() {
        static INST_CNT: AtomicUsize = AtomicUsize::new(0);

        let hashmap: HashMap<usize, R> = HashMap::default();
        let workload_size = 1024;
        for k in 0..workload_size {
            assert!(hashmap.insert_async(k, R::new(&INST_CNT)).await.is_ok());
        }
        assert_eq!(INST_CNT.load(Relaxed), workload_size);
        assert_eq!(hashmap.len(), workload_size);
        drop(hashmap);
        assert_eq!(INST_CNT.load(Relaxed), 0);
    }

    #[cfg_attr(miri, ignore)]
    #[tokio::test]
    async fn clear() {
        static INST_CNT: AtomicUsize = AtomicUsize::new(0);

        let hashmap: HashMap<usize, R> = HashMap::default();
        let workload_size = 1_usize << 18;
        for _ in 0..2 {
            for k in 0..workload_size {
                assert!(hashmap.insert_async(k, R::new(&INST_CNT)).await.is_ok());
            }
            assert_eq!(INST_CNT.load(Relaxed), workload_size);
            assert_eq!(hashmap.len(), workload_size);
            hashmap.clear_async().await;
            assert_eq!(INST_CNT.load(Relaxed), 0);
        }
    }

    #[cfg_attr(miri, ignore)]
    #[tokio::test]
    async fn clone() {
        static INST_CNT: AtomicUsize = AtomicUsize::new(0);

        let hashmap: HashMap<usize, R> = HashMap::default();
        let workload_size = 1024;
        for k in 0..workload_size {
            assert!(hashmap.insert_async(k, R::new(&INST_CNT)).await.is_ok());
        }
        let hashmap_clone = hashmap.clone();
        hashmap.clear();
        for k in 0..workload_size {
            assert!(hashmap_clone.read(&k, |_, _| ()).is_some());
        }
        hashmap_clone.clear();
        assert_eq!(INST_CNT.load(Relaxed), 0);
    }

    #[cfg_attr(miri, ignore)]
    #[test]
    fn compare() {
        let hashmap1: HashMap<String, usize> = HashMap::new();
        let hashmap2: HashMap<String, usize> = HashMap::new();
        assert_eq!(hashmap1, hashmap2);

        assert!(hashmap1.insert("Hi".to_string(), 1).is_ok());
        assert_ne!(hashmap1, hashmap2);

        assert!(hashmap2.insert("Hello".to_string(), 2).is_ok());
        assert_ne!(hashmap1, hashmap2);

        assert!(hashmap1.insert("Hello".to_string(), 2).is_ok());
        assert_ne!(hashmap1, hashmap2);

        assert!(hashmap2.insert("Hi".to_string(), 1).is_ok());
        assert_eq!(hashmap1, hashmap2);

        assert!(hashmap1.remove("Hi").is_some());
        assert_ne!(hashmap1, hashmap2);
    }

    #[cfg_attr(miri, ignore)]
    #[test]
    fn local_ref() {
        struct L<'a>(&'a AtomicUsize);
        impl<'a> L<'a> {
            fn new(cnt: &'a AtomicUsize) -> Self {
                cnt.fetch_add(1, Relaxed);
                L(cnt)
            }
        }
        impl<'a> Drop for L<'a> {
            fn drop(&mut self) {
                self.0.fetch_sub(1, Relaxed);
            }
        }

        let workload_size = 65536;
        let cnt = AtomicUsize::new(0);
        let hashmap: HashMap<usize, L> = HashMap::default();

        for k in 0..workload_size {
            assert!(hashmap.insert(k, L::new(&cnt)).is_ok());
        }
        hashmap.retain(|k, _| {
            assert!(*k < workload_size);
            true
        });
        assert_eq!(cnt.load(Relaxed), workload_size);

        for k in 0..workload_size / 2 {
            assert!(hashmap.remove(&k).is_some());
        }
        hashmap.retain(|k, _| {
            assert!(*k >= workload_size / 2);
            true
        });
        assert_eq!(cnt.load(Relaxed), workload_size / 2);

        drop(hashmap);
        assert_eq!(cnt.load(Relaxed), 0);
    }

    #[cfg_attr(miri, ignore)]
    #[tokio::test(flavor = "multi_thread", worker_threads = 16)]
    async fn integer_key() {
        let hashmap: Arc<HashMap<usize, usize>> = Arc::new(HashMap::default());

        let num_tasks = 8;
        let workload_size = 256;
        let mut task_handles = Vec::with_capacity(num_tasks);
        let barrier = Arc::new(AsyncBarrier::new(num_tasks));
        for task_id in 0..num_tasks {
            let barrier_clone = barrier.clone();
            let hashmap_clone = hashmap.clone();
            task_handles.push(tokio::task::spawn(async move {
                barrier_clone.wait().await;
                let range = (task_id * workload_size)..((task_id + 1) * workload_size);
                for id in range.clone() {
                    let result = hashmap_clone.update_async(&id, |_, _| 1).await;
                    assert!(result.is_none());
                }
                for id in range.clone() {
                    if id % 10 == 0 {
                        hashmap_clone.entry_async(id).await.or_insert(id);
                    } else if id % 5 == 0 {
                        hashmap_clone.entry(id).or_insert(id);
                    } else if id % 2 == 0 {
                        let result = hashmap_clone.insert_async(id, id).await;
                        assert!(result.is_ok());
                    } else if id % 3 == 0 {
                        let entry = if id % 6 == 0 {
                            hashmap_clone.entry(id)
                        } else {
                            hashmap_clone.entry_async(id).await
                        };
                        let o = match entry {
                            Entry::Occupied(mut o) => {
                                *o.get_mut() = id;
                                o
                            }
                            Entry::Vacant(v) => v.insert_entry(id),
                        };
                        assert_eq!(*o.get(), id);
                    } else {
                        let result = hashmap_clone.insert(id, id);
                        assert!(result.is_ok());
                    }
                }
                for id in range.clone() {
                    if id % 7 == 4 {
                        let entry = hashmap_clone.entry(id);
                        match entry {
                            Entry::Occupied(mut o) => {
                                *o.get_mut() += 1;
                            }
                            Entry::Vacant(v) => {
                                v.insert_entry(id);
                            }
                        }
                    } else {
                        let result = hashmap_clone
                            .update_async(&id, |_, v| {
                                *v += 1;
                                *v
                            })
                            .await;
                        assert_eq!(result, Some(id + 1));
                    }
                }
                for id in range.clone() {
                    let result = hashmap_clone.read_async(&id, |_, v| *v).await;
                    assert_eq!(result, Some(id + 1));
                    let result = hashmap_clone.read(&id, |_, v| *v);
                    assert_eq!(result, Some(id + 1));
                    assert_eq!(*hashmap_clone.get(&id).unwrap().get(), id + 1);
                    assert_eq!(*hashmap_clone.get_async(&id).await.unwrap().get(), id + 1);
                }
                for id in range.clone() {
                    if id % 2 == 0 {
                        let result = hashmap_clone.remove_if_async(&id, |v| *v == id + 1).await;
                        assert_eq!(result, Some((id, id + 1)));
                    } else {
                        let result = hashmap_clone.remove_if(&id, |v| *v == id + 1);
                        assert_eq!(result, Some((id, id + 1)));
                    }
                    assert!(hashmap_clone.read_async(&id, |_, v| *v).await.is_none());
                    assert!(hashmap_clone.read(&id, |_, v| *v).is_none());
                    assert!(hashmap_clone.get(&id).is_none());
                    assert!(hashmap_clone.get_async(&id).await.is_none());
                }
                for id in range {
                    let result = hashmap_clone.remove_if_async(&id, |v| *v == id + 1).await;
                    assert_eq!(result, None);
                }
            }));
        }

        for r in futures::future::join_all(task_handles).await {
            assert!(r.is_ok());
        }

        assert_eq!(hashmap.len(), 0);
    }

    #[cfg_attr(miri, ignore)]
    #[tokio::test(flavor = "multi_thread", worker_threads = 8)]
    async fn insert_read_remove() {
        let hashmap: Arc<HashMap<usize, usize>> = Arc::new(HashMap::default());
        for _ in 0..256 {
            let num_tasks = 8;
            let workload_size = 256;
            let mut task_handles = Vec::with_capacity(num_tasks);
            let barrier = Arc::new(AsyncBarrier::new(num_tasks));
            for task_id in 0..num_tasks {
                let barrier_clone = barrier.clone();
                let hashmap_clone = hashmap.clone();
                task_handles.push(tokio::task::spawn(async move {
                    barrier_clone.wait().await;
                    let range = (task_id * workload_size)..((task_id + 1) * workload_size);
                    for id in range.clone() {
                        let result = hashmap_clone.insert_async(id, id).await;
                        assert!(result.is_ok());
                    }
                    for id in range.clone() {
                        assert!(hashmap_clone.read_async(&id, |_, _| ()).await.is_some());
                        assert_eq!(*hashmap_clone.get_async(&id).await.unwrap().get(), id);
                    }
                    for id in range.clone() {
                        assert!(hashmap_clone.remove_async(&id).await.is_some());
                    }
                }));
            }

            for r in futures::future::join_all(task_handles).await {
                assert!(r.is_ok());
            }

            assert_eq!(hashmap.len(), 0);
        }
    }

    #[cfg_attr(miri, ignore)]
    #[tokio::test(flavor = "multi_thread", worker_threads = 8)]
    async fn entry_next_retain() {
        let hashmap: Arc<HashMap<usize, usize>> = Arc::new(HashMap::default());
        for _ in 0..256 {
            let num_tasks = 8;
            let workload_size = 256;
            let mut task_handles = Vec::with_capacity(num_tasks);
            let barrier = Arc::new(AsyncBarrier::new(num_tasks));
            for task_id in 0..num_tasks {
                let barrier_clone = barrier.clone();
                let hashmap_clone = hashmap.clone();
                task_handles.push(tokio::task::spawn(async move {
                    barrier_clone.wait().await;
                    let range = (task_id * workload_size)..((task_id + 1) * workload_size);
                    for id in range.clone() {
                        let result = hashmap_clone.insert_async(id, id).await;
                        assert!(result.is_ok());
                    }
                    for id in range.clone() {
                        assert!(hashmap_clone.read_async(&id, |_, _| ()).await.is_some());
                    }

                    let mut call_async = false;
                    let mut in_range = 0;
                    let mut entry = if task_id % 2 == 0 {
                        hashmap_clone.first_entry()
                    } else {
                        hashmap_clone.first_entry_async().await
                    };
                    while let Some(current_entry) = entry.take() {
                        if range.contains(current_entry.key()) {
                            in_range += 1;
                        }
                        if call_async {
                            entry = current_entry.next_async().await;
                        } else {
                            entry = current_entry.next();
                        }
                        call_async = !call_async;
                    }
                    assert!(in_range >= workload_size, "{in_range} {workload_size}");

                    let mut removed = 0;
                    hashmap_clone
                        .retain_async(|k, _| {
                            if range.contains(k) {
                                removed += 1;
                                false
                            } else {
                                true
                            }
                        })
                        .await;
                    assert_eq!(removed, workload_size);

                    let mut entry = if task_id % 2 == 0 {
                        hashmap_clone.first_entry()
                    } else {
                        hashmap_clone.first_entry_async().await
                    };
                    while let Some(current_entry) = entry.take() {
                        assert!(!range.contains(current_entry.key()));
                        if call_async {
                            entry = current_entry.next_async().await;
                        } else {
                            entry = current_entry.next();
                        }
                        call_async = !call_async;
                    }
                }));
            }

            for r in futures::future::join_all(task_handles).await {
                assert!(r.is_ok());
            }

            assert_eq!(hashmap.len(), 0);
        }
    }

    #[cfg_attr(miri, ignore)]
    #[tokio::test(flavor = "multi_thread", worker_threads = 8)]
    async fn prune() {
        let hashmap: Arc<HashMap<usize, usize>> = Arc::new(HashMap::default());
        for _ in 0..256 {
            let num_tasks = 8;
            let workload_size = 256;
            let mut task_handles = Vec::with_capacity(num_tasks);
            let barrier = Arc::new(AsyncBarrier::new(num_tasks));
            for task_id in 0..num_tasks {
                let barrier_clone = barrier.clone();
                let hashmap_clone = hashmap.clone();
                task_handles.push(tokio::task::spawn(async move {
                    barrier_clone.wait().await;
                    let range = (task_id * workload_size)..((task_id + 1) * workload_size);
                    for id in range.clone() {
                        let result = hashmap_clone.insert_async(id, id).await;
                        assert!(result.is_ok());
                    }
                    assert!(hashmap_clone.any(|k, _| range.contains(k)));
                    let mut removed = 0;
                    if task_id % 3 == 0 {
                        hashmap_clone.prune(|k, v| {
                            if range.contains(k) {
                                assert_eq!(*k, v);
                                removed += 1;
                                None
                            } else {
                                Some(v)
                            }
                        });
                    } else {
                        hashmap_clone
                            .prune_async(|k, v| {
                                if range.contains(k) {
                                    assert_eq!(*k, v);
                                    removed += 1;
                                    None
                                } else {
                                    Some(v)
                                }
                            })
                            .await;
                    };
                    assert_eq!(removed, workload_size);
                    assert!(!hashmap_clone.any_async(|k, _| range.contains(k)).await);
                }));
            }

            for r in futures::future::join_all(task_handles).await {
                assert!(r.is_ok());
            }

            assert_eq!(hashmap.len(), 0);
        }
    }

    #[cfg_attr(miri, ignore)]
    #[tokio::test(flavor = "multi_thread", worker_threads = 8)]
    async fn retain_any() {
        let hashmap: Arc<HashMap<usize, usize>> = Arc::new(HashMap::default());
        for _ in 0..256 {
            let num_tasks = 8;
            let workload_size = 256;
            let mut task_handles = Vec::with_capacity(num_tasks);
            let barrier = Arc::new(AsyncBarrier::new(num_tasks));
            for task_id in 0..num_tasks {
                let barrier_clone = barrier.clone();
                let hashmap_clone = hashmap.clone();
                task_handles.push(tokio::task::spawn(async move {
                    barrier_clone.wait().await;
                    let range = (task_id * workload_size)..((task_id + 1) * workload_size);
                    for id in range.clone() {
                        let result = hashmap_clone.insert_async(id, id).await;
                        assert!(result.is_ok());
                    }
                    for id in range.clone() {
                        let result = hashmap_clone.insert_async(id, id).await;
                        assert_eq!(result, Err((id, id)));
                    }
                    let mut iterated = 0;
                    hashmap_clone
                        .retain_async(|k, _| {
                            if range.contains(k) {
                                iterated += 1;
                            }
                            true
                        })
                        .await;
                    assert!(iterated >= workload_size);
                    assert!(hashmap_clone.any(|k, _| range.contains(k)));
                    assert!(hashmap_clone.any_async(|k, _| range.contains(k)).await);

                    let mut removed = 0;
                    if task_id % 3 == 0 {
                        hashmap_clone.retain(|k, _| {
                            if range.contains(k) {
                                removed += 1;
                                false
                            } else {
                                true
                            }
                        });
                    } else {
                        hashmap_clone
                            .retain_async(|k, _| {
                                if range.contains(k) {
                                    removed += 1;
                                    false
                                } else {
                                    true
                                }
                            })
                            .await;
                    };
                    assert_eq!(removed, workload_size);

                    assert!(!hashmap_clone.any(|k, _| range.contains(k)));
                    assert!(!hashmap_clone.any_async(|k, _| range.contains(k)).await);
                }));
            }

            for r in futures::future::join_all(task_handles).await {
                assert!(r.is_ok());
            }

            assert_eq!(hashmap.len(), 0);
        }
    }

    #[cfg_attr(miri, ignore)]
    #[test]
    fn string_key() {
        let hashmap1: HashMap<String, u32> = HashMap::default();
        let hashmap2: HashMap<u32, String> = HashMap::default();
        let mut checker1 = BTreeSet::new();
        let mut checker2 = BTreeSet::new();
        let mut runner = TestRunner::default();
        let test_size = 4096;
        for i in 0..test_size {
            let prop_str = "[a-z]{1,16}".new_tree(&mut runner).unwrap();
            let str_val = prop_str.current();
            if hashmap1.insert(str_val.clone(), i).is_ok() {
                checker1.insert((str_val.clone(), i));
            }
            let str_borrowed = str_val.as_str();
            assert!(hashmap1.contains(str_borrowed));
            assert!(hashmap1.read(str_borrowed, |_, _| ()).is_some());

            if hashmap2.insert(i, str_val.clone()).is_ok() {
                checker2.insert((i, str_val.clone()));
            }
        }
        assert_eq!(hashmap1.len(), checker1.len());
        assert_eq!(hashmap2.len(), checker2.len());
        for iter in checker1 {
            let v = hashmap1.remove(iter.0.as_str());
            assert_eq!(v.unwrap().1, iter.1);
        }
        for iter in checker2 {
            let e = hashmap2.entry(iter.0);
            match e {
                Entry::Occupied(o) => assert_eq!(o.remove(), iter.1),
                Entry::Vacant(_) => unreachable!(),
            }
        }
        assert_eq!(hashmap1.len(), 0);
        assert_eq!(hashmap2.len(), 0);
    }

    #[cfg_attr(miri, ignore)]
    #[test]
    fn iter() {
        let data_size = 4096;
        for _ in 0..16 {
            let hashmap: Arc<HashMap<u64, u64>> = Arc::new(HashMap::default());
            let hashmap_copied = hashmap.clone();
            let barrier = Arc::new(Barrier::new(2));
            let barrier_copied = barrier.clone();
            let inserted = Arc::new(AtomicU64::new(0));
            let inserted_copied = inserted.clone();
            let removed = Arc::new(AtomicU64::new(data_size));
            let removed_copied = removed.clone();
            let thread_handle = thread::spawn(move || {
                // test insert
                for _ in 0..2 {
                    barrier_copied.wait();
                    let mut scanned = 0;
                    let mut checker = BTreeSet::new();
                    let max = inserted_copied.load(Acquire);
                    hashmap_copied.retain(|k, _| {
                        scanned += 1;
                        checker.insert(*k);
                        true
                    });
                    for key in 0..max {
                        assert!(checker.contains(&key));
                    }
                }
                // test remove
                for _ in 0..2 {
                    barrier_copied.wait();
                    let mut scanned = 0;
                    let max = removed_copied.load(Acquire);
                    hashmap_copied.retain(|k, _| {
                        scanned += 1;
                        assert!(*k < max);
                        true
                    });
                }
            });
            // insert
            barrier.wait();
            for i in 0..data_size {
                if i == data_size / 2 {
                    barrier.wait();
                }
                assert!(hashmap.insert(i, i).is_ok());
                inserted.store(i, Release);
            }
            // remove
            barrier.wait();
            for i in (0..data_size).rev() {
                if i == data_size / 2 {
                    barrier.wait();
                }
                assert!(hashmap.remove(&i).is_some());
                removed.store(i, Release);
            }
            thread_handle.join().unwrap();
        }
    }

    #[cfg_attr(miri, ignore)]
    #[tokio::test(flavor = "multi_thread", worker_threads = 4)]
    async fn read() {
        let hashmap: Arc<HashMap<usize, usize>> = Arc::new(HashMap::default());
        let num_tasks = 4;
        let workload_size = 1024 * 1024;

        for k in 0..num_tasks {
            assert!(hashmap.insert(k, k).is_ok());
        }

        let mut task_handles = Vec::with_capacity(num_tasks);
        let barrier = Arc::new(AsyncBarrier::new(num_tasks));
        for task_id in 0..num_tasks {
            let barrier_clone = barrier.clone();
            let hashmap_clone = hashmap.clone();
            task_handles.push(tokio::task::spawn(async move {
                barrier_clone.wait().await;
                if task_id == 0 {
                    for k in num_tasks..workload_size {
                        assert!(hashmap_clone.insert(k, k).is_ok());
                    }
                    for k in num_tasks..workload_size {
                        assert!(hashmap_clone.remove(&k).is_some());
                    }
                } else {
                    for k in 0..num_tasks {
                        assert!(hashmap_clone.read(&k, |_, _| ()).is_some());
                    }
                }
            }));
        }

        for r in futures::future::join_all(task_handles).await {
            assert!(r.is_ok());
        }
    }

    proptest! {
        #[cfg_attr(miri, ignore)]
        #[test]
        fn insert(key in 0_usize..16) {
            let range = 4096;
            let checker = Arc::new(AtomicUsize::new(0));
            let hashmap: HashMap<Data, Data> = HashMap::default();
            for d in key..(key + range) {
                assert!(hashmap.insert(Data::new(d, checker.clone()), Data::new(d, checker.clone())).is_ok());
                *hashmap.entry(Data::new(d, checker.clone())).or_insert(Data::new(d + 1, checker.clone())).get_mut() = Data::new(d + 2, checker.clone());
            }

            for d in (key + range)..(key + range + range) {
                assert!(hashmap.insert(Data::new(d, checker.clone()), Data::new(d, checker.clone())).is_ok());
                *hashmap.entry(Data::new(d, checker.clone())).or_insert(Data::new(d + 1, checker.clone())).get_mut() = Data::new(d + 2, checker.clone());
            }

            let mut removed = 0;
            hashmap.retain(|k, _| if k.data  >= key + range { removed += 1; false } else { true });
            assert_eq!(removed, range);

            assert_eq!(hashmap.len(), range);
            let mut found_keys = 0;
            hashmap.retain(|k, v| {
                assert!(k.data < key + range);
                assert!(v.data >= key);
                found_keys += 1;
                true
            });
            assert_eq!(found_keys, range);
            assert_eq!(checker.load(Relaxed), range * 2);
            for d in key..(key + range) {
                assert!(hashmap.contains(&Data::new(d, checker.clone())));
            }
            for d in key..(key + range) {
                assert!(hashmap.remove(&Data::new(d, checker.clone())).is_some());
            }
            assert_eq!(checker.load(Relaxed), 0);

            for d in key..(key + range) {
                assert!(hashmap.insert(Data::new(d, checker.clone()), Data::new(d, checker.clone())).is_ok());
                *hashmap.entry(Data::new(d, checker.clone())).or_insert(Data::new(d + 1, checker.clone())).get_mut() = Data::new(d + 2, checker.clone());
            }
            hashmap.clear();
            assert_eq!(checker.load(Relaxed), 0);

            for d in key..(key + range) {
                assert!(hashmap.insert(Data::new(d, checker.clone()), Data::new(d, checker.clone())).is_ok());
                *hashmap.entry(Data::new(d, checker.clone())).or_insert(Data::new(d + 1, checker.clone())).get_mut() = Data::new(d + 2, checker.clone());
            }
            assert_eq!(checker.load(Relaxed), range * 2);
            drop(hashmap);
            assert_eq!(checker.load(Relaxed), 0);
        }
    }
}

#[cfg(test)]
mod hashindex_test {
    use crate::ebr::Guard;
    use crate::hash_index::Iter;
    use crate::HashIndex;
    use proptest::strategy::{Strategy, ValueTree};
    use proptest::test_runner::TestRunner;
    use std::collections::BTreeSet;
    use std::panic::UnwindSafe;
    use std::sync::atomic::Ordering::{Acquire, Relaxed, Release};
    use std::sync::atomic::{AtomicU64, AtomicUsize};
    use std::sync::{Arc, Barrier};
    use std::thread;
    use tokio::sync::Barrier as AsyncBarrier;

    static_assertions::assert_impl_all!(HashIndex<String, String>: Send, Sync, UnwindSafe);
    static_assertions::assert_impl_all!(Iter<'static, 'static, String, String>: UnwindSafe);
    static_assertions::assert_not_impl_all!(HashIndex<String, *const String>: Send, Sync, UnwindSafe);
    static_assertions::assert_not_impl_all!(Iter<'static, 'static, String, *const String>: Send, Sync, UnwindSafe);

    struct R(&'static AtomicUsize);
    impl R {
        fn new(cnt: &'static AtomicUsize) -> R {
            cnt.fetch_add(1, Relaxed);
            R(cnt)
        }
    }
    impl Clone for R {
        fn clone(&self) -> Self {
            self.0.fetch_add(1, Relaxed);
            R(self.0)
        }
    }
    impl Drop for R {
        fn drop(&mut self) {
            self.0.fetch_sub(1, Relaxed);
        }
    }

    #[cfg_attr(miri, ignore)]
    #[test]
    fn compare() {
        let hashindex1: HashIndex<String, usize> = HashIndex::new();
        let hashindex2: HashIndex<String, usize> = HashIndex::new();
        assert_eq!(hashindex1, hashindex2);

        assert!(hashindex1.insert("Hi".to_string(), 1).is_ok());
        assert_ne!(hashindex1, hashindex2);

        assert!(hashindex2.insert("Hello".to_string(), 2).is_ok());
        assert_ne!(hashindex1, hashindex2);

        assert!(hashindex1.insert("Hello".to_string(), 2).is_ok());
        assert_ne!(hashindex1, hashindex2);

        assert!(hashindex2.insert("Hi".to_string(), 1).is_ok());
        assert_eq!(hashindex1, hashindex2);

        assert!(hashindex1.remove("Hi"));
        assert_ne!(hashindex1, hashindex2);
    }

    #[cfg_attr(miri, ignore)]
    #[tokio::test]
    async fn clear() {
        static INST_CNT: AtomicUsize = AtomicUsize::new(0);
        let hashindex: HashIndex<usize, R> = HashIndex::default();

        let workload_size = 1_usize << 18;

        for _ in 0..2 {
            for k in 0..workload_size {
                assert!(hashindex.insert_async(k, R::new(&INST_CNT)).await.is_ok());
            }
            assert!(INST_CNT.load(Relaxed) >= workload_size);
            assert_eq!(hashindex.len(), workload_size);
            hashindex.clear_async().await;
        }
        drop(hashindex);

        while INST_CNT.load(Relaxed) != 0 {
            drop(Guard::new());
            tokio::task::yield_now().await;
        }
    }

    #[cfg_attr(miri, ignore)]
    #[tokio::test]
    async fn clone() {
        static INST_CNT: AtomicUsize = AtomicUsize::new(0);
        let hashindex: HashIndex<usize, R> = HashIndex::default();

        let workload_size = 1024;

        for k in 0..workload_size {
            assert!(hashindex.insert_async(k, R::new(&INST_CNT)).await.is_ok());
        }
        let hashindex_clone = hashindex.clone();
        drop(hashindex);
        for k in 0..workload_size {
            assert!(hashindex_clone.peek_with(&k, |_, _| ()).is_some());
        }
        drop(hashindex_clone);

        while INST_CNT.load(Relaxed) != 0 {
            drop(Guard::new());
            tokio::task::yield_now().await;
        }
    }

    #[cfg_attr(miri, ignore)]
    #[test]
    fn string_key() {
        let hashindex1: HashIndex<String, u32> = HashIndex::default();
        let hashindex2: HashIndex<u32, String> = HashIndex::default();
        let mut checker1 = BTreeSet::new();
        let mut checker2 = BTreeSet::new();
        let mut runner = TestRunner::default();
        let test_size = 4096;
        for i in 0..test_size {
            let prop_str = "[a-z]{1,16}".new_tree(&mut runner).unwrap();
            let str_val = prop_str.current();
            if hashindex1.insert(str_val.clone(), i).is_ok() {
                checker1.insert((str_val.clone(), i));
            }
            let str_borrowed = str_val.as_str();
            assert!(hashindex1.peek_with(str_borrowed, |_, _| ()).is_some());

            if hashindex2.insert(i, str_val.clone()).is_ok() {
                checker2.insert((i, str_val.clone()));
            }
        }
        assert_eq!(hashindex1.len(), checker1.len());
        assert_eq!(hashindex2.len(), checker2.len());
        for iter in checker1 {
            assert!(hashindex1.remove(iter.0.as_str()));
        }
        for iter in checker2 {
            assert!(hashindex2.remove(&iter.0));
        }
        assert_eq!(hashindex1.len(), 0);
        assert_eq!(hashindex2.len(), 0);
    }

    #[cfg_attr(miri, ignore)]
    #[tokio::test(flavor = "multi_thread", worker_threads = 4)]
    async fn read() {
        let hashindex: Arc<HashIndex<usize, usize>> = Arc::new(HashIndex::default());
        let num_tasks = 4;
        let workload_size = 1024 * 1024;

        for k in 0..num_tasks {
            assert!(hashindex.insert(k, k).is_ok());
        }

        let mut task_handles = Vec::with_capacity(num_tasks);
        let barrier = Arc::new(AsyncBarrier::new(num_tasks));
        for task_id in 0..num_tasks {
            let barrier_clone = barrier.clone();
            let hashindex_clone = hashindex.clone();
            task_handles.push(tokio::task::spawn(async move {
                barrier_clone.wait().await;
                if task_id == 0 {
                    for k in num_tasks..workload_size {
                        assert!(hashindex_clone.insert(k, k).is_ok());
                    }
                    for k in num_tasks..workload_size {
                        assert!(hashindex_clone.remove(&k));
                    }
                } else {
                    for k in 0..num_tasks {
                        assert!(hashindex_clone.peek_with(&k, |_, _| ()).is_some());
                    }
                }
            }));
        }

        for r in futures::future::join_all(task_handles).await {
            assert!(r.is_ok());
        }
    }

    #[cfg_attr(miri, ignore)]
    #[tokio::test(flavor = "multi_thread", worker_threads = 4)]
    async fn rebuild() {
        let hashindex: Arc<HashIndex<usize, usize>> = Arc::new(HashIndex::default());
        let num_tasks = 4;
        let num_iter = 64;
        let workload_size = 256;

        for k in 0..num_tasks * workload_size {
            assert!(hashindex.insert(k, k).is_ok());
        }

        let mut task_handles = Vec::with_capacity(num_tasks);
        let barrier = Arc::new(AsyncBarrier::new(num_tasks));
        for task_id in 0..num_tasks {
            let barrier_clone = barrier.clone();
            let hashindex_clone = hashindex.clone();
            task_handles.push(tokio::task::spawn(async move {
                barrier_clone.wait().await;
                let range = (task_id * workload_size)..((task_id + 1) * workload_size);
                for _ in 0..num_iter {
                    for id in range.clone() {
                        assert!(hashindex_clone.remove_async(&id).await);
                        assert!(hashindex_clone.insert_async(id, id).await.is_ok());
                    }
                }
            }));
        }

        for r in futures::future::join_all(task_handles).await {
            assert!(r.is_ok());
        }

        assert_eq!(hashindex.len(), num_tasks * workload_size);
    }

    #[cfg_attr(miri, ignore)]
    #[tokio::test(flavor = "multi_thread", worker_threads = 8)]
    async fn entry_next_retain() {
        let hashindex: Arc<HashIndex<usize, usize>> = Arc::new(HashIndex::default());
        for _ in 0..256 {
            let num_tasks = 8;
            let workload_size = 256;
            let mut task_handles = Vec::with_capacity(num_tasks);
            let barrier = Arc::new(AsyncBarrier::new(num_tasks));
            for task_id in 0..num_tasks {
                let barrier_clone = barrier.clone();
                let hashindex_clone = hashindex.clone();
                task_handles.push(tokio::task::spawn(async move {
                    barrier_clone.wait().await;
                    let range = (task_id * workload_size)..((task_id + 1) * workload_size);
                    for id in range.clone() {
                        let result = hashindex_clone.insert_async(id, id).await;
                        assert!(result.is_ok());
                    }
                    for id in range.clone() {
                        assert!(hashindex_clone.peek_with(&id, |_, _| ()).is_some());
                    }

                    let mut call_async = false;
                    let mut in_range = 0;
                    let mut entry = if task_id % 2 == 0 {
                        hashindex_clone.first_entry()
                    } else {
                        hashindex_clone.first_entry_async().await
                    };
                    while let Some(current_entry) = entry.take() {
                        if range.contains(current_entry.key()) {
                            in_range += 1;
                        }
                        if call_async {
                            entry = current_entry.next_async().await;
                        } else {
                            entry = current_entry.next();
                        }
                        call_async = !call_async;
                    }
                    assert!(in_range >= workload_size, "{in_range} {workload_size}");

                    let mut removed = 0;
                    hashindex_clone
                        .retain_async(|k, _| {
                            if range.contains(k) {
                                removed += 1;
                                false
                            } else {
                                true
                            }
                        })
                        .await;
                    assert_eq!(removed, workload_size);

                    let mut entry = if task_id % 2 == 0 {
                        hashindex_clone.first_entry()
                    } else {
                        hashindex_clone.first_entry_async().await
                    };
                    while let Some(current_entry) = entry.take() {
                        assert!(!range.contains(current_entry.key()));
                        if call_async {
                            entry = current_entry.next_async().await;
                        } else {
                            entry = current_entry.next();
                        }
                        call_async = !call_async;
                    }
                }));
            }

            for r in futures::future::join_all(task_handles).await {
                assert!(r.is_ok());
            }

            assert_eq!(hashindex.len(), 0);
        }
    }

    #[cfg_attr(miri, ignore)]
    #[test]
    fn iter() {
        let data_size = 4096;
        for _ in 0..64 {
            let hashindex: Arc<HashIndex<u64, u64>> = Arc::new(HashIndex::default());
            let hashindex_copied = hashindex.clone();
            let barrier = Arc::new(Barrier::new(2));
            let barrier_copied = barrier.clone();
            let inserted = Arc::new(AtomicU64::new(0));
            let inserted_copied = inserted.clone();
            let removed = Arc::new(AtomicU64::new(data_size));
            let removed_copied = removed.clone();
            let thread_handle = thread::spawn(move || {
                // test insert
                for _ in 0..2 {
                    barrier_copied.wait();
                    let mut checker = BTreeSet::new();
                    let max = inserted_copied.load(Acquire);
                    for iter in hashindex_copied.iter(&Guard::new()) {
                        checker.insert(*iter.0);
                    }
                    for key in 0..max {
                        assert!(checker.contains(&key));
                    }
                }
                // test remove
                for _ in 0..2 {
                    barrier_copied.wait();
                    let max = removed_copied.load(Acquire);
                    for iter in hashindex_copied.iter(&Guard::new()) {
                        assert!(*iter.0 < max);
                    }
                }
            });
            // insert
            barrier.wait();
            for i in 0..data_size {
                if i == data_size / 2 {
                    barrier.wait();
                }
                assert!(hashindex.insert(i, i).is_ok());
                inserted.store(i, Release);
            }
            // remove
            barrier.wait();
            for i in (0..data_size).rev() {
                if i == data_size / 2 {
                    barrier.wait();
                }
                assert!(hashindex.remove(&i));
                assert!(hashindex.peek_with(&i, |_, _| ()).is_none());
                removed.store(i, Release);
            }
            thread_handle.join().unwrap();
        }
    }

    #[cfg_attr(miri, ignore)]
    #[tokio::test(flavor = "multi_thread", worker_threads = 8)]
    async fn update() {
        let hashindex: Arc<HashIndex<usize, usize>> = Arc::new(HashIndex::default());
        for _ in 0..256 {
            let num_tasks = 8;
            let workload_size = 256;
            let mut task_handles = Vec::with_capacity(num_tasks);
            let barrier = Arc::new(AsyncBarrier::new(num_tasks));
            for task_id in 0..num_tasks {
                let barrier_clone = barrier.clone();
                let hashindex_clone = hashindex.clone();
                task_handles.push(tokio::task::spawn(async move {
                    barrier_clone.wait().await;
                    let range = (task_id * workload_size)..((task_id + 1) * workload_size);
                    for id in range.clone() {
                        let result = hashindex_clone.insert_async(id, id).await;
                        assert!(result.is_ok());
                        let entry = if id % 4 == 0 {
                            hashindex_clone.get(&id).unwrap()
                        } else {
                            hashindex_clone.get_async(&id).await.unwrap()
                        };
                        if *entry.get() != id {
                            entry.update(0);
                        }
                    }
                    for id in range.clone() {
                        hashindex_clone.peek_with(&id, |k, v| assert_eq!(k, v));
                        let entry = if id % 4 == 0 {
                            hashindex_clone.get(&id).unwrap()
                        } else {
                            hashindex_clone.get_async(&id).await.unwrap()
                        };
                        if *entry.get() == id {
                            entry.update(usize::MAX);
                        }
                    }
                    for id in range.clone() {
                        hashindex_clone.peek_with(&id, |_, v| assert_eq!(*v, usize::MAX));
                        let entry = if id % 4 == 0 {
                            hashindex_clone.get(&id).unwrap()
                        } else {
                            hashindex_clone.get_async(&id).await.unwrap()
                        };
                        entry.remove_entry();
                    }
                }));
            }

            for r in futures::future::join_all(task_handles).await {
                assert!(r.is_ok());
            }

            assert_eq!(hashindex.len(), 0);
        }
    }

    #[cfg_attr(miri, ignore)]
    #[tokio::test(flavor = "multi_thread", worker_threads = 8)]
    async fn retain() {
        let hashindex: Arc<HashIndex<usize, usize>> = Arc::new(HashIndex::default());
        for _ in 0..256 {
            let num_tasks = 8;
            let workload_size = 256;
            let mut task_handles = Vec::with_capacity(num_tasks);
            let barrier = Arc::new(AsyncBarrier::new(num_tasks));
            for task_id in 0..num_tasks {
                let barrier_clone = barrier.clone();
                let hashindex_clone = hashindex.clone();
                task_handles.push(tokio::task::spawn(async move {
                    barrier_clone.wait().await;
                    let range = (task_id * workload_size)..((task_id + 1) * workload_size);
                    for id in range.clone() {
                        let result = hashindex_clone.insert_async(id, id).await;
                        assert!(result.is_ok());
                    }
                    for id in range.clone() {
                        let result = hashindex_clone.insert_async(id, id).await;
                        assert_eq!(result, Err((id, id)));
                    }
                    let mut iterated = 0;
                    hashindex_clone.iter(&Guard::new()).for_each(|(k, _)| {
                        if range.contains(k) {
                            iterated += 1;
                        }
                    });
                    assert!(iterated >= workload_size);
                    assert!(hashindex_clone
                        .iter(&Guard::new())
                        .any(|(k, _)| range.contains(k)));

                    let mut removed = 0;
                    if task_id % 4 == 0 {
                        hashindex_clone.retain(|k, _| {
                            if range.contains(k) {
                                removed += 1;
                                false
                            } else {
                                true
                            }
                        });
                    } else {
                        hashindex_clone
                            .retain_async(|k, _| {
                                if range.contains(k) {
                                    removed += 1;
                                    false
                                } else {
                                    true
                                }
                            })
                            .await;
                    };
                    assert_eq!(removed, workload_size);
                    assert!(!hashindex_clone
                        .iter(&Guard::new())
                        .any(|(k, _)| range.contains(k)));
                }));
            }

            for r in futures::future::join_all(task_handles).await {
                assert!(r.is_ok());
            }

            assert_eq!(hashindex.len(), 0);
        }
    }
}

#[cfg(test)]
mod hashset_test {
    use crate::HashSet;
    use std::panic::UnwindSafe;

    static_assertions::assert_impl_all!(HashSet<String>: Send, Sync, UnwindSafe);
    static_assertions::assert_not_impl_all!(HashSet<*const String>: Send, Sync, UnwindSafe);

    #[cfg_attr(miri, ignore)]
    #[test]
    fn compare() {
        let hashset1: HashSet<String> = HashSet::new();
        let hashset2: HashSet<String> = HashSet::new();
        assert_eq!(hashset1, hashset2);

        assert!(hashset1.insert("Hi".to_string()).is_ok());
        assert_ne!(hashset1, hashset2);

        assert!(hashset2.insert("Hello".to_string()).is_ok());
        assert_ne!(hashset1, hashset2);

        assert!(hashset1.insert("Hello".to_string()).is_ok());
        assert_ne!(hashset1, hashset2);

        assert!(hashset2.insert("Hi".to_string()).is_ok());
        assert_eq!(hashset1, hashset2);

        assert!(hashset1.remove("Hi").is_some());
        assert_ne!(hashset1, hashset2);
    }
}

#[cfg(test)]
mod hashcache_test {
    use crate::hash_cache;
    use crate::HashCache;
    use proptest::prelude::*;
    use std::panic::UnwindSafe;
    use std::sync::atomic::AtomicUsize;
    use std::sync::atomic::Ordering::Relaxed;
    use std::sync::Arc;
    use tokio::sync::Barrier as AsyncBarrier;

    static_assertions::assert_impl_all!(HashCache<String, String>: Send, Sync, UnwindSafe);
    static_assertions::assert_not_impl_all!(HashCache<String, *const String>: Send, Sync, UnwindSafe);
    static_assertions::assert_impl_all!(hash_cache::OccupiedEntry<String, String>: Send, Sync);
    static_assertions::assert_not_impl_all!(hash_cache::OccupiedEntry<String, *const String>: Send, Sync, UnwindSafe);
    static_assertions::assert_impl_all!(hash_cache::VacantEntry<String, String>: Send, Sync);
    static_assertions::assert_not_impl_all!(hash_cache::VacantEntry<String, *const String>: Send, Sync, UnwindSafe);

    struct R(&'static AtomicUsize);
    impl R {
        fn new(cnt: &'static AtomicUsize) -> R {
            cnt.fetch_add(1, Relaxed);
            R(cnt)
        }
    }
    impl Clone for R {
        fn clone(&self) -> Self {
            self.0.fetch_add(1, Relaxed);
            R(self.0)
        }
    }
    impl Drop for R {
        fn drop(&mut self) {
            self.0.fetch_sub(1, Relaxed);
        }
    }

    #[cfg_attr(miri, ignore)]
    #[tokio::test]
    async fn put_drop() {
        static INST_CNT: AtomicUsize = AtomicUsize::new(0);
        let hashcache: HashCache<usize, R> = HashCache::default();

        let workload_size = 1024;
        for k in 0..workload_size {
            assert!(hashcache.put_async(k, R::new(&INST_CNT)).await.is_ok());
        }
        assert!(INST_CNT.load(Relaxed) <= hashcache.capacity());
        drop(hashcache);
        assert_eq!(INST_CNT.load(Relaxed), 0);
    }

    #[cfg_attr(miri, ignore)]
    #[tokio::test]
    async fn put_full_clear_put() {
        static INST_CNT: AtomicUsize = AtomicUsize::new(0);
        let capacity = 256;
        let hashcache: HashCache<usize, R> = HashCache::with_capacity(capacity, capacity);

        let mut max_key = 0;
        for k in 0..=capacity {
            if let Ok(Some(_)) = hashcache.put_async(k, R::new(&INST_CNT)).await {
                max_key = k;
                break;
            }
        }

        for i in 0..4 {
            if i % 2 == 0 {
                hashcache.clear_async().await;
            } else {
                hashcache.clear();
            }
            for k in 0..=capacity {
                if let Ok(Some(_)) = hashcache.put_async(k, R::new(&INST_CNT)).await {
                    assert_eq!(max_key, k);
                    break;
                }
            }
        }

        assert!(INST_CNT.load(Relaxed) <= hashcache.capacity());
        drop(hashcache);
        assert_eq!(INST_CNT.load(Relaxed), 0);
    }

    #[cfg_attr(miri, ignore)]
    #[test]
    fn put_retain_get() {
        static INST_CNT: AtomicUsize = AtomicUsize::new(0);
        let workload_size = 4096;
        let retain_limit = 64;
        let hashcache: HashCache<usize, R> = HashCache::with_capacity(0, 256);

        for k in 0..workload_size {
            assert!(hashcache.put(k, R::new(&INST_CNT)).is_ok());
        }

        hashcache.retain(|k, _| *k <= retain_limit);
        for k in 0..workload_size {
            if hashcache.get(&k).is_some() {
                assert!(k <= retain_limit);
            }
        }
        for k in 0..workload_size {
            if hashcache.put(k, R::new(&INST_CNT)).is_err() {
                assert!(k <= retain_limit);
            }
        }

        hashcache.retain(|k, _| *k > retain_limit);
        for k in 0..workload_size {
            if hashcache.get(&k).is_some() {
                assert!(k > retain_limit);
            }
        }
        for k in 0..workload_size {
            if hashcache.put(k, R::new(&INST_CNT)).is_err() {
                assert!(k > retain_limit);
            }
        }

        assert!(INST_CNT.load(Relaxed) <= hashcache.capacity());
        drop(hashcache);

        assert_eq!(INST_CNT.load(Relaxed), 0);
    }

    #[cfg_attr(miri, ignore)]
    #[test]
    fn sparse_cache() {
        static INST_CNT: AtomicUsize = AtomicUsize::new(0);
        let hashcache = HashCache::<usize, R>::with_capacity(64, 64);
        for s in 0..16 {
            for k in s * 4..s * 4 + 4 {
                assert!(hashcache.put(k, R::new(&INST_CNT)).is_ok());
            }
            hashcache.retain(|k, _| *k % 2 == 0);
            for k in s * 4..s * 4 + 4 {
                if hashcache.put(k, R::new(&INST_CNT)).is_err() {
                    assert!(k % 2 == 0);
                }
            }
            hashcache.clear();
        }

        drop(hashcache);

        assert_eq!(INST_CNT.load(Relaxed), 0);
    }

    #[cfg_attr(miri, ignore)]
    #[tokio::test(flavor = "multi_thread", worker_threads = 8)]
    async fn put_get_remove() {
        static INST_CNT: AtomicUsize = AtomicUsize::new(0);
        let hashcache: Arc<HashCache<usize, R>> = Arc::new(HashCache::default());
        for _ in 0..256 {
            let num_tasks = 8;
            let workload_size = 256;
            let mut task_handles = Vec::with_capacity(num_tasks);
            let barrier = Arc::new(AsyncBarrier::new(num_tasks));
            for task_id in 0..num_tasks {
                let barrier_clone = barrier.clone();
                let hashcache_clone = hashcache.clone();
                task_handles.push(tokio::task::spawn(async move {
                    barrier_clone.wait().await;
                    let range = (task_id * workload_size)..((task_id + 1) * workload_size);
                    for id in range.clone() {
                        if id % 8 == 0 {
                            assert!(hashcache_clone.put(id, R::new(&INST_CNT)).is_ok());
                        } else if id % 4 == 0 {
                            hashcache_clone
                                .entry_async(id)
                                .await
                                .or_put(R::new(&INST_CNT));
                        } else {
                            assert!(hashcache_clone
                                .put_async(id, R::new(&INST_CNT))
                                .await
                                .is_ok());
                        }
                    }
                    let mut hit_count = 0;
                    for id in range.clone() {
                        let hit = if id % 8 == 0 {
                            hashcache_clone.get(&id).is_some()
                        } else {
                            hashcache_clone.get_async(&id).await.is_some()
                        };
                        if hit {
                            hit_count += 1;
                        }
                    }
                    assert!(hit_count <= *hashcache_clone.capacity_range().end());
                    let mut remove_count = 0;
                    for id in range.clone() {
                        let removed = if id % 8 == 0 {
                            hashcache_clone.remove(&id).is_some()
                        } else {
                            hashcache_clone.remove_async(&id).await.is_some()
                        };
                        if removed {
                            remove_count += 1;
                        }
                    }
                    assert!(remove_count <= hit_count);
                }));
            }

            for r in futures::future::join_all(task_handles).await {
                assert!(r.is_ok());
            }

            assert_eq!(hashcache.len(), 0);
        }
        drop(hashcache);
        assert_eq!(INST_CNT.load(Relaxed), 0);
    }

    proptest! {
        #[cfg_attr(miri, ignore)]
        #[test]
        fn capacity(xs in 0_usize..256) {
            let hashcache: HashCache<usize, usize> = HashCache::with_capacity(0, 64);
            for k in 0..xs {
                assert!(hashcache.put(k, k).is_ok());
            }
            assert!(hashcache.capacity() <= 64);

            let hashcache: HashCache<usize, usize> = HashCache::with_capacity(xs, xs * 2);
            for k in 0..xs {
                assert!(hashcache.put(k, k).is_ok());
            }
            if xs == 0 {
                assert_eq!(hashcache.capacity_range(), 0..=64);
            } else {
                assert_eq!(hashcache.capacity_range(), xs.next_power_of_two().max(64)..=(xs * 2).next_power_of_two().max(64));
            }
         }
    }
}

#[cfg(test)]
mod treeindex_test {
    use crate::ebr::Guard;
    use crate::tree_index::{Iter, Range};
    use crate::TreeIndex;
    use proptest::strategy::{Strategy, ValueTree};
    use proptest::test_runner::TestRunner;
    use std::collections::BTreeSet;
    use std::ops::RangeInclusive;
    use std::panic::UnwindSafe;
    use std::sync::atomic::Ordering::{Acquire, Relaxed, Release};
    use std::sync::atomic::{AtomicBool, AtomicUsize};
    use std::sync::{Arc, Barrier};
    use std::thread;
    use tokio::sync::Barrier as AsyncBarrier;
    use tokio::task;

    static_assertions::assert_impl_all!(TreeIndex<String, String>: Send, Sync, UnwindSafe);
    static_assertions::assert_impl_all!(Iter<'static, 'static, String, String>: UnwindSafe);
    static_assertions::assert_impl_all!(Range<'static, 'static, String, String, RangeInclusive<String>>: UnwindSafe);
    static_assertions::assert_not_impl_all!(TreeIndex<String, *const String>: Send, Sync, UnwindSafe);
    static_assertions::assert_not_impl_all!(Iter<'static, 'static, String, *const String>: Send, Sync, UnwindSafe);
    static_assertions::assert_not_impl_all!(Range<'static, 'static, String, *const String, RangeInclusive<String>>: Send, Sync, UnwindSafe);

    struct R(&'static AtomicUsize);
    impl R {
        fn new(cnt: &'static AtomicUsize) -> R {
            cnt.fetch_add(1, Relaxed);
            R(cnt)
        }
    }
    impl Clone for R {
        fn clone(&self) -> Self {
            self.0.fetch_add(1, Relaxed);
            R(self.0)
        }
    }
    impl Drop for R {
        fn drop(&mut self) {
            self.0.fetch_sub(1, Relaxed);
        }
    }

    #[cfg_attr(miri, ignore)]
    #[tokio::test]
    async fn insert_drop() {
        static INST_CNT: AtomicUsize = AtomicUsize::new(0);
        let tree: TreeIndex<usize, R> = TreeIndex::default();

        let workload_size = 1024;
        for k in 0..workload_size {
            assert!(tree.insert_async(k, R::new(&INST_CNT)).await.is_ok());
        }
        assert!(INST_CNT.load(Relaxed) >= workload_size);
        assert_eq!(tree.len(), workload_size);
        drop(tree);

        while INST_CNT.load(Relaxed) != 0 {
            drop(Guard::new());
            tokio::task::yield_now().await;
        }
    }

    #[cfg_attr(miri, ignore)]
    #[tokio::test]
    async fn insert_remove() {
        static INST_CNT: AtomicUsize = AtomicUsize::new(0);
        let tree: TreeIndex<usize, R> = TreeIndex::default();

        let workload_size = 1024;
        for k in 0..workload_size {
            assert!(tree.insert_async(k, R::new(&INST_CNT)).await.is_ok());
        }
        assert!(INST_CNT.load(Relaxed) >= workload_size);
        assert_eq!(tree.len(), workload_size);
        for k in 0..workload_size {
            assert!(tree.remove_async(&k).await);
        }
        assert_eq!(tree.len(), 0);

        while INST_CNT.load(Relaxed) != 0 {
            drop(Guard::new());
            tokio::task::yield_now().await;
        }
    }

    #[cfg_attr(miri, ignore)]
    #[tokio::test]
    async fn clear() {
        static INST_CNT: AtomicUsize = AtomicUsize::new(0);
        let tree: TreeIndex<usize, R> = TreeIndex::default();

        let workload_size = 1024;
        for k in 0..workload_size {
            assert!(tree.insert_async(k, R::new(&INST_CNT)).await.is_ok());
        }
        assert!(INST_CNT.load(Relaxed) >= workload_size);
        assert_eq!(tree.len(), workload_size);
        tree.clear();

        while INST_CNT.load(Relaxed) != 0 {
            drop(Guard::new());
            tokio::task::yield_now().await;
        }
    }

    #[cfg_attr(miri, ignore)]
    #[tokio::test]
    async fn clone() {
        static INST_CNT: AtomicUsize = AtomicUsize::new(0);
        let tree: TreeIndex<usize, R> = TreeIndex::default();

        let workload_size = 1024;
        for k in 0..workload_size {
            assert!(tree.insert_async(k, R::new(&INST_CNT)).await.is_ok());
        }
        let tree_clone = tree.clone();
        tree.clear();
        for k in 0..workload_size {
            assert!(tree_clone.peek_with(&k, |_, _| ()).is_some());
        }
        tree_clone.clear();

        while INST_CNT.load(Relaxed) != 0 {
            drop(Guard::new());
            tokio::task::yield_now().await;
        }
    }

    #[cfg_attr(miri, ignore)]
    #[tokio::test(flavor = "multi_thread", worker_threads = 16)]
    async fn integer_key() {
        let num_tasks = 8;
        let workload_size = 256;
        for _ in 0..256 {
            let tree: Arc<TreeIndex<usize, usize>> = Arc::new(TreeIndex::default());
            let mut task_handles = Vec::with_capacity(num_tasks);
            let barrier = Arc::new(AsyncBarrier::new(num_tasks));
            for task_id in 0..num_tasks {
                let barrier_clone = barrier.clone();
                let tree_clone = tree.clone();
                task_handles.push(tokio::task::spawn(async move {
                    barrier_clone.wait().await;
                    let range = (task_id * workload_size)..((task_id + 1) * workload_size);
                    for id in range.clone() {
                        assert!(tree_clone.insert_async(id, id).await.is_ok());
                        assert!(tree_clone.insert_async(id, id).await.is_err());
                    }
                    for id in range.clone() {
                        let result = tree_clone.peek_with(&id, |_, v| *v);
                        assert_eq!(result, Some(id));
                    }
                    for id in range.clone() {
                        assert!(tree_clone.remove_if_async(&id, |v| *v == id).await);
                    }
                    for id in range {
                        assert!(!tree_clone.remove_if_async(&id, |v| *v == id).await);
                    }
                }));
            }

            for r in futures::future::join_all(task_handles).await {
                assert!(r.is_ok());
            }
            assert_eq!(tree.len(), 0);
        }
    }

    #[cfg_attr(miri, ignore)]
    #[tokio::test(flavor = "multi_thread", worker_threads = 2)]
    async fn remove_range() {
        let num_tasks = 2;
        let workload_size = 4096;
        for _ in 0..16 {
            let tree: Arc<TreeIndex<usize, usize>> = Arc::new(TreeIndex::default());
            let mut task_handles = Vec::with_capacity(num_tasks);
            let barrier = Arc::new(AsyncBarrier::new(num_tasks));
            let data = Arc::new(AtomicUsize::default());
            for task_id in 0..num_tasks {
                let barrier_clone = barrier.clone();
                let data_clone = data.clone();
                let tree_clone = tree.clone();
                task_handles.push(tokio::task::spawn(async move {
                    barrier_clone.wait().await;
                    if task_id == 0 {
                        for k in 1..=workload_size {
                            assert!(tree_clone.insert(k, k).is_ok());
                            assert!(tree_clone.peek(&k, &Guard::new()).is_some());
                            data_clone.store(k, Release);
                        }
                    } else {
                        loop {
                            let end_bound = data_clone.load(Acquire);
                            if end_bound == workload_size {
                                break;
                            } else if end_bound <= 1 {
                                task::yield_now().await;
                                continue;
                            }
<<<<<<< HEAD
                            tree_clone.remove_range(..end_bound);
                            assert!(
                                tree_clone.peek(&(end_bound - 1), &Guard::new()).is_none(),
                                "{end_bound}"
=======
                            if end_bound % 2 == 0 {
                                for (k, _) in tree_clone.range(..end_bound, &Guard::new()) {
                                    tree_clone.remove(k);
                                }
                            } else {
                                tree_clone.remove_range(..end_bound);
                            }

                            assert!(
                                tree_clone.peek(&(end_bound - 1), &Guard::new()).is_none(),
                                "{end_bound} {}",
                                data_clone.load(Relaxed)
>>>>>>> 218ce4b6
                            );
                            assert!(tree_clone.peek(&end_bound, &Guard::new()).is_some());
                        }
                    }
                }));
            }

            for r in futures::future::join_all(task_handles).await {
                assert!(r.is_ok());
            }

            tree.remove_range(..workload_size);
            assert!(tree.peek(&(workload_size - 1), &Guard::new()).is_none());
            assert!(tree.peek(&workload_size, &Guard::new()).is_some());
            assert_eq!(tree.len(), 1);
            assert_eq!(tree.depth(), 1);
        }
    }

    #[cfg_attr(miri, ignore)]
    #[test]
    fn reclaim() {
        static INST_CNT: AtomicUsize = AtomicUsize::new(0);
        struct R(usize);
        impl R {
            fn new() -> R {
                R(INST_CNT.fetch_add(1, Relaxed))
            }
        }
        impl Clone for R {
            fn clone(&self) -> Self {
                INST_CNT.fetch_add(1, Relaxed);
                R(self.0)
            }
        }
        impl Drop for R {
            fn drop(&mut self) {
                INST_CNT.fetch_sub(1, Relaxed);
            }
        }

        let data_size = 1_048_576;
        let tree: TreeIndex<usize, R> = TreeIndex::new();
        for k in 0..data_size {
            assert!(tree.insert(k, R::new()).is_ok());
        }
        for k in (0..data_size).rev() {
            assert!(tree.remove(&k));
        }

        let mut cnt = 0;
        while INST_CNT.load(Relaxed) > 0 {
            let guard = Guard::new();
            drop(guard);
            cnt += 1;
        }
        println!("{cnt}");
        assert!(cnt >= INST_CNT.load(Relaxed));

        let tree: TreeIndex<usize, R> = TreeIndex::new();
        for k in 0..(data_size / 16) {
            assert!(tree.insert(k, R::new()).is_ok());
        }
        tree.clear();

        while INST_CNT.load(Relaxed) > 0 {
            let guard = Guard::new();
            drop(guard);
        }
    }

    #[cfg_attr(miri, ignore)]
    #[test]
    fn basic() {
        let range = 4096;
        let num_threads = 16;
        let tree: Arc<TreeIndex<usize, usize>> = Arc::new(TreeIndex::new());
        let barrier = Arc::new(Barrier::new(num_threads));
        let mut thread_handles = Vec::with_capacity(num_threads);
        for thread_id in 0..num_threads {
            let tree_copied = tree.clone();
            let barrier_copied = barrier.clone();
            thread_handles.push(thread::spawn(move || {
                let first_key = thread_id * range;
                barrier_copied.wait();
                for key in first_key..(first_key + range / 2) {
                    assert!(tree_copied.insert(key, key).is_ok());
                }
                for key in first_key..(first_key + range / 2) {
                    assert!(tree_copied
                        .peek_with(&key, |key, val| assert_eq!(key, val))
                        .is_some());
                }
                for key in (first_key + range / 2)..(first_key + range) {
                    assert!(tree_copied.insert(key, key).is_ok());
                }
                for key in (first_key + range / 2)..(first_key + range) {
                    assert!(tree_copied
                        .peek_with(&key, |key, val| assert_eq!(key, val))
                        .is_some());
                }
            }));
        }
        for handle in thread_handles {
            handle.join().unwrap();
        }
        let mut found = 0;
        for key in 0..num_threads * range {
            if tree
                .peek_with(&key, |key, val| assert_eq!(key, val))
                .is_some()
            {
                found += 1;
            }
        }
        assert_eq!(found, num_threads * range);
        for key in 0..num_threads * range {
            assert!(tree
                .peek_with(&key, |key, val| assert_eq!(key, val))
                .is_some());
        }

        let guard = Guard::new();
        let scanner = tree.iter(&guard);
        let mut prev = 0;
        for entry in scanner {
            assert!(prev == 0 || prev < *entry.0);
            assert_eq!(*entry.0, *entry.1);
            prev = *entry.0;
        }
    }

    #[cfg_attr(miri, ignore)]
    #[test]
    fn compare() {
        let tree1: TreeIndex<String, usize> = TreeIndex::new();
        let tree2: TreeIndex<String, usize> = TreeIndex::new();
        assert_eq!(tree1, tree2);

        assert!(tree1.insert("Hi".to_string(), 1).is_ok());
        assert_ne!(tree1, tree2);

        assert!(tree2.insert("Hello".to_string(), 2).is_ok());
        assert_ne!(tree1, tree2);

        assert!(tree1.insert("Hello".to_string(), 2).is_ok());
        assert_ne!(tree1, tree2);

        assert!(tree2.insert("Hi".to_string(), 1).is_ok());
        assert_eq!(tree1, tree2);

        assert!(tree1.remove("Hi"));
        assert_ne!(tree1, tree2);
    }

    #[cfg_attr(miri, ignore)]
    #[test]
    fn complex() {
        let range = 4096;
        let num_threads = 16;
        let tree: Arc<TreeIndex<usize, usize>> = Arc::new(TreeIndex::new());
        for t in 0..num_threads {
            // insert markers
            assert!(tree.insert(t * range, t * range).is_ok());
        }
        let stopped: Arc<AtomicBool> = Arc::new(AtomicBool::new(false));
        let barrier = Arc::new(Barrier::new(num_threads + 1));
        let mut thread_handles = Vec::with_capacity(num_threads);
        for thread_id in 0..num_threads {
            let tree_copied = tree.clone();
            let stopped_copied = stopped.clone();
            let barrier_copied = barrier.clone();
            thread_handles.push(thread::spawn(move || {
                let first_key = thread_id * range;
                barrier_copied.wait();
                while !stopped_copied.load(Relaxed) {
                    for key in (first_key + 1)..(first_key + range) {
                        assert!(tree_copied.insert(key, key).is_ok());
                    }
                    for key in (first_key + 1)..(first_key + range) {
                        assert!(tree_copied
                            .peek_with(&key, |key, val| assert_eq!(key, val))
                            .is_some());
                    }
                    {
                        let guard = Guard::new();
                        let mut range_scanner = tree_copied.range(first_key.., &guard);
                        let mut entry = range_scanner.next().unwrap();
                        assert_eq!(entry, (&first_key, &first_key));
                        entry = range_scanner.next().unwrap();
                        assert_eq!(entry, (&(first_key + 1), &(first_key + 1)));
                        entry = range_scanner.next().unwrap();
                        assert_eq!(entry, (&(first_key + 2), &(first_key + 2)));
                        entry = range_scanner.next().unwrap();
                        assert_eq!(entry, (&(first_key + 3), &(first_key + 3)));
                    }

                    let key_at_halfway = first_key + range / 2;
                    for key in (first_key + 1)..(first_key + range) {
                        if key == key_at_halfway {
                            let guard = Guard::new();
                            let mut range_scanner = tree_copied.range((first_key + 1).., &guard);
                            let entry = range_scanner.next().unwrap();
                            assert_eq!(entry, (&key_at_halfway, &key_at_halfway));
                            let entry = range_scanner.next().unwrap();
                            assert_eq!(entry, (&(key_at_halfway + 1), &(key_at_halfway + 1)));
                        }
                        assert!(tree_copied.remove(&key));
                        assert!(!tree_copied.remove(&key));
                        assert!(tree_copied.peek_with(&(first_key + 1), |_, _| ()).is_none());
                        assert!(tree_copied.peek_with(&key, |_, _| ()).is_none());
                    }
                    for key in (first_key + 1)..(first_key + range) {
                        assert!(tree_copied
                            .peek_with(&key, |key, val| assert_eq!(key, val))
                            .is_none());
                    }
                }
            }));
        }
        barrier.wait();
        for _ in 0..512 {
            let mut found_0 = false;
            let mut found_markers = 0;
            let mut prev_marker = 0;
            let mut prev = 0;
            let guard = Guard::new();
            for iter in tree.iter(&guard) {
                let current = *iter.0;
                if current % range == 0 {
                    found_markers += 1;
                    if current == 0 {
                        found_0 = true;
                    }
                    if current > 0 {
                        assert_eq!(prev_marker + range, current);
                    }
                    prev_marker = current;
                }
                assert!(prev == 0 || prev < current);
                prev = current;
            }
            assert!(found_0);
            assert_eq!(found_markers, num_threads);
        }

        stopped.store(true, Release);
        for handle in thread_handles {
            handle.join().unwrap();
        }
    }

    #[cfg_attr(miri, ignore)]
    #[test]
    fn remove() {
        let num_threads = 16;
        let tree: Arc<TreeIndex<usize, usize>> = Arc::new(TreeIndex::new());
        let barrier = Arc::new(Barrier::new(num_threads));
        let mut thread_handles = Vec::with_capacity(num_threads);
        for thread_id in 0..num_threads {
            let tree_copied = tree.clone();
            let barrier_copied = barrier.clone();
            thread_handles.push(thread::spawn(move || {
                barrier_copied.wait();
                for _ in 0..4096 {
                    let range = 0..32;
                    let inserted = range
                        .clone()
                        .filter(|i| tree_copied.insert(*i, thread_id).is_ok())
                        .count();
                    let found = range
                        .clone()
                        .filter(|i| {
                            tree_copied
                                .peek_with(i, |_, v| *v == thread_id)
                                .map_or(false, |t| t)
                        })
                        .count();
                    let removed = range
                        .clone()
                        .filter(|i| tree_copied.remove_if(i, |v| *v == thread_id))
                        .count();
                    let removed_again = range
                        .clone()
                        .filter(|i| tree_copied.remove_if(i, |v| *v == thread_id))
                        .count();
                    assert_eq!(removed_again, 0);
                    assert_eq!(found, removed, "{inserted} {found} {removed}");
                    assert_eq!(inserted, found, "{inserted} {found} {removed}");
                }
            }));
        }
        for handle in thread_handles {
            handle.join().unwrap();
        }
        assert_eq!(tree.len(), 0);
        assert_eq!(tree.depth(), 0);
    }

    #[cfg_attr(miri, ignore)]
    #[test]
    fn string_key() {
        let tree1: TreeIndex<String, u32> = TreeIndex::default();
        let tree2: TreeIndex<u32, String> = TreeIndex::default();
        let mut checker1 = BTreeSet::new();
        let mut checker2 = BTreeSet::new();
        let mut runner = TestRunner::default();
        let test_size = 4096;
        for i in 0..test_size {
            let prop_str = "[a-z]{1,16}".new_tree(&mut runner).unwrap();
            let str_val = prop_str.current();
            if tree1.insert(str_val.clone(), i).is_ok() {
                checker1.insert((str_val.clone(), i));
            }
            let str_borrowed = str_val.as_str();
            assert!(tree1.peek_with(str_borrowed, |_, _| ()).is_some());

            if tree2.insert(i, str_val.clone()).is_ok() {
                checker2.insert((i, str_val.clone()));
            }
        }
        for iter in &checker1 {
            let v = tree1.peek_with(iter.0.as_str(), |_, v| *v);
            assert_eq!(v.unwrap(), iter.1);
        }
        for iter in &checker2 {
            let v = tree2.peek_with(&iter.0, |_, v| v.clone());
            assert_eq!(v.unwrap(), iter.1);
        }
    }

    #[cfg_attr(miri, ignore)]
    #[test]
    fn scanner() {
        let data_size = 4096;
        for _ in 0..64 {
            let tree: Arc<TreeIndex<usize, u64>> = Arc::new(TreeIndex::default());
            let barrier = Arc::new(Barrier::new(3));
            let inserted = Arc::new(AtomicUsize::new(0));
            let removed = Arc::new(AtomicUsize::new(data_size));
            let mut thread_handles = Vec::new();
            for _ in 0..2 {
                let tree_copied = tree.clone();
                let barrier_copied = barrier.clone();
                let inserted_copied = inserted.clone();
                let removed_copied = removed.clone();
                let thread_handle = thread::spawn(move || {
                    // test insert
                    for _ in 0..2 {
                        barrier_copied.wait();
                        let max = inserted_copied.load(Acquire);
                        let mut prev = 0;
                        let mut iterated = 0;
                        let guard = Guard::new();
                        for iter in tree_copied.iter(&guard) {
                            assert!(
                                prev == 0
                                    || (*iter.0 <= max && prev + 1 == *iter.0)
                                    || *iter.0 > prev
                            );
                            prev = *iter.0;
                            iterated += 1;
                        }
                        assert!(iterated >= max);
                    }
                    // test remove
                    for _ in 0..2 {
                        barrier_copied.wait();
                        let mut prev = 0;
                        let max = removed_copied.load(Acquire);
                        let guard = Guard::new();
                        for iter in tree_copied.iter(&guard) {
                            let current = *iter.0;
                            assert!(current < max);
                            assert!(prev + 1 == current || prev == 0);
                            prev = current;
                        }
                    }
                });
                thread_handles.push(thread_handle);
            }
            // insert
            barrier.wait();
            for i in 0..data_size {
                if i == data_size / 2 {
                    barrier.wait();
                }
                assert!(tree.insert(i, 0).is_ok());
                inserted.store(i, Release);
            }
            // remove
            barrier.wait();
            for i in (0..data_size).rev() {
                if i == data_size / 2 {
                    barrier.wait();
                }
                assert!(tree.remove(&i));
                removed.store(i, Release);
            }
            thread_handles.into_iter().for_each(|t| t.join().unwrap());
        }
    }

    #[cfg_attr(miri, ignore)]
    #[test]
    fn range() {
        let tree: TreeIndex<String, usize> = TreeIndex::default();
        assert!(tree.insert("Ape".to_owned(), 0).is_ok());
        assert!(tree.insert("Apple".to_owned(), 1).is_ok());
        assert!(tree.insert("Banana".to_owned(), 3).is_ok());
        assert!(tree.insert("Badezimmer".to_owned(), 2).is_ok());
        assert_eq!(tree.range(..="Ball".to_owned(), &Guard::new()).count(), 3);
        assert_eq!(
            tree.range("Ape".to_owned()..="Ball".to_owned(), &Guard::new())
                .count(),
            3
        );
        assert_eq!(
            tree.range("Apex".to_owned()..="Ball".to_owned(), &Guard::new())
                .count(),
            2
        );
        assert_eq!(
            tree.range("Ace".to_owned()..="Ball".to_owned(), &Guard::new())
                .count(),
            3
        );
        assert_eq!(tree.range(..="Z".to_owned(), &Guard::new()).count(), 4);
        assert_eq!(
            tree.range("Ape".to_owned()..="Z".to_owned(), &Guard::new())
                .count(),
            4
        );
        assert_eq!(
            tree.range("Apex".to_owned()..="Z".to_owned(), &Guard::new())
                .count(),
            3
        );
        assert_eq!(
            tree.range("Ace".to_owned()..="Z".to_owned(), &Guard::new())
                .count(),
            4
        );
        assert_eq!(tree.range(.."Banana".to_owned(), &Guard::new()).count(), 3);
        assert_eq!(
            tree.range("Ape".to_owned().."Banana".to_owned(), &Guard::new())
                .count(),
            3
        );
        assert_eq!(
            tree.range("Apex".to_owned().."Banana".to_owned(), &Guard::new())
                .count(),
            2
        );
        assert_eq!(
            tree.range("Ace".to_owned().."Banana".to_owned(), &Guard::new())
                .count(),
            3
        );
    }
}

#[cfg(test)]
mod bag_test {
    use crate::bag::IterMut;
    use crate::Bag;
    use std::panic::UnwindSafe;
    use std::sync::atomic::AtomicUsize;
    use std::sync::atomic::Ordering::Relaxed;
    use std::sync::Arc;
    use tokio::sync::Barrier as AsyncBarrier;

    static_assertions::assert_impl_all!(Bag<String>: Send, Sync, UnwindSafe);
    static_assertions::assert_impl_all!(IterMut<'static, String>: Send, Sync, UnwindSafe);
    static_assertions::assert_not_impl_all!(Bag<*const String>: Send, Sync, UnwindSafe);
    static_assertions::assert_not_impl_all!(IterMut<'static, *const String>: Send, Sync, UnwindSafe);

    struct R(&'static AtomicUsize);
    impl R {
        fn new(cnt: &'static AtomicUsize) -> R {
            cnt.fetch_add(1, Relaxed);
            R(cnt)
        }
    }
    impl Clone for R {
        fn clone(&self) -> Self {
            self.0.fetch_add(1, Relaxed);
            R(self.0)
        }
    }
    impl Drop for R {
        fn drop(&mut self) {
            self.0.fetch_sub(1, Relaxed);
        }
    }

    #[cfg_attr(miri, ignore)]
    #[test]
    fn reclaim() {
        static INST_CNT: AtomicUsize = AtomicUsize::new(0);
        for workload_size in [2, 18, 32, 40, 120] {
            let mut bag: Bag<R> = Bag::default();
            for _ in 0..workload_size {
                bag.push(R::new(&INST_CNT));
            }
            assert_eq!(INST_CNT.load(Relaxed), workload_size);
            assert_eq!(bag.iter_mut().count(), workload_size);
            bag.iter_mut().for_each(|e| {
                *e = R::new(&INST_CNT);
            });

            for _ in 0..workload_size / 2 {
                bag.pop();
            }
            assert_eq!(INST_CNT.load(Relaxed), workload_size / 2);
            drop(bag);
            assert_eq!(INST_CNT.load(Relaxed), 0);
        }
    }

    #[cfg_attr(miri, ignore)]
    #[test]
    fn into_iter() {
        static INST_CNT: AtomicUsize = AtomicUsize::new(0);
        for workload_size in [2, 18, 32, 40, 120] {
            let mut bag: Bag<R> = Bag::default();
            for _ in 0..workload_size {
                bag.push(R::new(&INST_CNT));
            }
            assert_eq!(INST_CNT.load(Relaxed), workload_size);
            assert_eq!(bag.iter_mut().count(), workload_size);

            for v in &mut bag {
                assert_eq!(v.0.load(Relaxed), INST_CNT.load(Relaxed));
            }
            assert_eq!(INST_CNT.load(Relaxed), workload_size);

            for v in bag {
                assert_eq!(v.0.load(Relaxed), INST_CNT.load(Relaxed));
            }
            assert_eq!(INST_CNT.load(Relaxed), 0);
        }
    }

    #[cfg_attr(miri, ignore)]
    #[tokio::test(flavor = "multi_thread", worker_threads = 16)]
    async fn mpmc() {
        static INST_CNT: AtomicUsize = AtomicUsize::new(0);
        const NUM_TASKS: usize = 6;
        let workload_size = 256;
        let bag32: Arc<Bag<R>> = Arc::new(Bag::default());
        let bag17: Arc<Bag<R, 17>> = Arc::new(Bag::new());
        for _ in 0..256 {
            let mut task_handles = Vec::with_capacity(NUM_TASKS);
            let barrier = Arc::new(AsyncBarrier::new(NUM_TASKS));
            for _ in 0..NUM_TASKS {
                let barrier_clone = barrier.clone();
                let bag32_clone = bag32.clone();
                let bag17_clone = bag17.clone();
                task_handles.push(tokio::task::spawn(async move {
                    barrier_clone.wait().await;
                    for _ in 0..workload_size {
                        bag32_clone.push(R::new(&INST_CNT));
                        bag17_clone.push(R::new(&INST_CNT));
                    }
                    for _ in 0..workload_size {
                        assert!(!bag32_clone.is_empty());
                        assert!(bag32_clone.pop().is_some());
                        assert!(!bag17_clone.is_empty());
                        assert!(bag17_clone.pop().is_some());
                    }
                }));
            }

            for r in futures::future::join_all(task_handles).await {
                assert!(r.is_ok());
            }
            assert!(bag32.pop().is_none());
            assert!(bag32.is_empty());
            assert!(bag17.pop().is_none());
            assert!(bag17.is_empty());
        }
        assert_eq!(INST_CNT.load(Relaxed), 0);
    }

    #[cfg_attr(miri, ignore)]
    #[tokio::test(flavor = "multi_thread", worker_threads = 16)]
    async fn mpsc() {
        static INST_CNT: AtomicUsize = AtomicUsize::new(0);
        const NUM_TASKS: usize = 6;
        let workload_size = 256;
        let bag32: Arc<Bag<R>> = Arc::new(Bag::default());
        let bag7: Arc<Bag<R, 7>> = Arc::new(Bag::new());
        for _ in 0..256 {
            let mut task_handles = Vec::with_capacity(NUM_TASKS);
            let barrier = Arc::new(AsyncBarrier::new(NUM_TASKS));
            for task_id in 0..NUM_TASKS {
                let barrier_clone = barrier.clone();
                let bag32_clone = bag32.clone();
                let bag7_clone = bag7.clone();
                task_handles.push(tokio::task::spawn(async move {
                    barrier_clone.wait().await;
                    let mut cnt = 0;
                    while task_id == 0 && cnt < workload_size * (NUM_TASKS - 1) * 2 {
                        cnt += bag32_clone.pop_all(0, |a, _| a + 1);
                        cnt += bag7_clone.pop_all(0, |a, _| a + 1);
                        tokio::task::yield_now().await;
                    }
                    if task_id != 0 {
                        for _ in 0..workload_size {
                            bag32_clone.push(R::new(&INST_CNT));
                            bag7_clone.push(R::new(&INST_CNT));
                        }
                        for _ in 0..workload_size / 16 {
                            if bag32_clone.pop().is_some() {
                                bag32_clone.push(R::new(&INST_CNT));
                            }
                            if bag7_clone.pop().is_some() {
                                bag7_clone.push(R::new(&INST_CNT));
                            }
                        }
                    }
                }));
            }

            for r in futures::future::join_all(task_handles).await {
                assert!(r.is_ok());
            }
            assert!(bag32.pop().is_none());
            assert!(bag32.is_empty());
            assert!(bag7.pop().is_none());
            assert!(bag7.is_empty());
        }
        assert_eq!(INST_CNT.load(Relaxed), 0);
    }
}

#[cfg(test)]
mod queue_test {
    use crate::Queue;
    use std::panic::UnwindSafe;
    use std::sync::atomic::AtomicUsize;
    use std::sync::atomic::Ordering::Relaxed;
    use std::sync::Arc;
    use tokio::sync::Barrier as AsyncBarrier;

    static_assertions::assert_impl_all!(Queue<String>: Send, Sync, UnwindSafe);
    static_assertions::assert_not_impl_all!(Queue<*const String>: Send, Sync, UnwindSafe);

    struct R(usize, usize);
    impl R {
        fn new(task_id: usize, seq: usize) -> R {
            R(task_id, seq)
        }
    }

    #[cfg_attr(miri, ignore)]
    #[test]
    fn clone() {
        let queue = Queue::default();
        queue.push(37);
        queue.push(3);
        queue.push(1);

        let queue_clone = queue.clone();

        assert_eq!(queue.pop().map(|e| **e), Some(37));
        assert_eq!(queue.pop().map(|e| **e), Some(3));
        assert_eq!(queue.pop().map(|e| **e), Some(1));
        assert!(queue.pop().is_none());

        assert_eq!(queue_clone.pop().map(|e| **e), Some(37));
        assert_eq!(queue_clone.pop().map(|e| **e), Some(3));
        assert_eq!(queue_clone.pop().map(|e| **e), Some(1));
        assert!(queue_clone.pop().is_none());
    }

    #[cfg_attr(miri, ignore)]
    #[tokio::test(flavor = "multi_thread", worker_threads = 16)]
    async fn mpmc() {
        const NUM_TASKS: usize = 12;
        const NUM_PRODUCERS: usize = NUM_TASKS / 2;
        let queue: Arc<Queue<R>> = Arc::new(Queue::default());
        let workload_size = 256;
        for _ in 0..16 {
            let num_popped: Arc<AtomicUsize> = Arc::new(AtomicUsize::default());
            let mut task_handles = Vec::with_capacity(NUM_TASKS);
            let barrier = Arc::new(AsyncBarrier::new(NUM_TASKS));
            for task_id in 0..NUM_TASKS {
                let barrier_clone = barrier.clone();
                let queue_clone = queue.clone();
                let num_popped_clone = num_popped.clone();
                task_handles.push(tokio::task::spawn(async move {
                    barrier_clone.wait().await;
                    if task_id < NUM_PRODUCERS {
                        for seq in 1..=workload_size {
                            assert_eq!(queue_clone.push(R::new(task_id, seq)).1, seq);
                        }
                    } else {
                        let mut popped_acc: [usize; NUM_PRODUCERS] = Default::default();
                        loop {
                            let mut cnt = 0;
                            while let Some(popped) = queue_clone.pop() {
                                cnt += 1;
                                assert!(popped_acc[popped.0] < popped.1);
                                popped_acc[popped.0] = popped.1;
                            }
                            if num_popped_clone.fetch_add(cnt, Relaxed) + cnt
                                == workload_size * NUM_PRODUCERS
                            {
                                break;
                            }
                            tokio::task::yield_now().await;
                        }
                    }
                }));
            }

            for r in futures::future::join_all(task_handles).await {
                assert!(r.is_ok());
            }
        }
        assert!(queue.is_empty());
    }
}

#[cfg(test)]
mod stack_test {
    use crate::Stack;
    use std::{panic::UnwindSafe, sync::Arc};
    use tokio::sync::Barrier as AsyncBarrier;

    static_assertions::assert_impl_all!(Stack<String>: Send, Sync, UnwindSafe);
    static_assertions::assert_not_impl_all!(Stack<*const String>: Send, Sync, UnwindSafe);

    #[derive(Debug)]
    struct R(usize, usize);
    impl R {
        fn new(task_id: usize, seq: usize) -> R {
            R(task_id, seq)
        }
    }

    #[cfg_attr(miri, ignore)]
    #[test]
    fn clone() {
        let stack = Stack::default();
        stack.push(37);
        stack.push(3);
        stack.push(1);

        let stack_clone = stack.clone();

        assert_eq!(stack.pop().map(|e| **e), Some(1));
        assert_eq!(stack.pop().map(|e| **e), Some(3));
        assert_eq!(stack.pop().map(|e| **e), Some(37));
        assert!(stack.pop().is_none());

        assert_eq!(stack_clone.pop().map(|e| **e), Some(1));
        assert_eq!(stack_clone.pop().map(|e| **e), Some(3));
        assert_eq!(stack_clone.pop().map(|e| **e), Some(37));
        assert!(stack_clone.pop().is_none());
    }

    #[cfg_attr(miri, ignore)]
    #[tokio::test(flavor = "multi_thread", worker_threads = 16)]
    async fn mpmc() {
        const NUM_TASKS: usize = 12;
        let stack: Arc<Stack<R>> = Arc::new(Stack::default());
        let workload_size = 256;
        for _ in 0..16 {
            let mut task_handles = Vec::with_capacity(NUM_TASKS);
            let barrier = Arc::new(AsyncBarrier::new(NUM_TASKS));
            for task_id in 0..NUM_TASKS {
                let barrier_clone = barrier.clone();
                let stack_clone = stack.clone();
                task_handles.push(tokio::task::spawn(async move {
                    barrier_clone.wait().await;
                    for seq in 0..workload_size {
                        assert_eq!(stack_clone.push(R::new(task_id, seq)).1, seq);
                    }
                    let mut last_popped = usize::MAX;
                    let mut cnt = 0;
                    while cnt < workload_size {
                        while let Ok(Some(popped)) = stack_clone.pop_if(|e| e.0 == task_id) {
                            assert_eq!(popped.0, task_id);
                            assert!(last_popped > popped.1);
                            last_popped = popped.1;
                            cnt += 1;
                        }
                        tokio::task::yield_now().await;
                    }
                }));
            }

            for r in futures::future::join_all(task_handles).await {
                assert!(r.is_ok());
            }
        }
        assert!(stack.is_empty());
    }

    #[cfg_attr(miri, ignore)]
    #[tokio::test(flavor = "multi_thread", worker_threads = 16)]
    async fn mpsc() {
        const NUM_TASKS: usize = 12;
        let stack: Arc<Stack<R>> = Arc::new(Stack::default());
        let workload_size = 256;
        for _ in 0..16 {
            let mut task_handles = Vec::with_capacity(NUM_TASKS);
            let barrier = Arc::new(AsyncBarrier::new(NUM_TASKS));
            for task_id in 0..NUM_TASKS {
                let barrier_clone = barrier.clone();
                let stack_clone = stack.clone();
                task_handles.push(tokio::task::spawn(async move {
                    barrier_clone.wait().await;
                    let mut cnt = 0;
                    while task_id == 0 && cnt < workload_size * (NUM_TASKS - 1) {
                        // Consumer.
                        let popped = stack_clone.pop_all();
                        while let Some(e) = popped.pop() {
                            assert_ne!(e.0, 0);
                            cnt += 1;
                        }
                        tokio::task::yield_now().await;
                    }
                    if task_id != 0 {
                        for seq in 0..workload_size {
                            assert_eq!(stack_clone.push(R::new(task_id, seq)).1, seq);
                        }
                        for seq in 0..workload_size / 16 {
                            if stack_clone.pop().is_some() {
                                assert_eq!(stack_clone.push(R::new(task_id, seq)).1, seq);
                            }
                        }
                    }
                }));
            }

            for r in futures::future::join_all(task_handles).await {
                assert!(r.is_ok());
            }
        }
        assert!(stack.is_empty());
    }
}

#[cfg(test)]
mod ebr_test {
    use crate::ebr::{suspend, AtomicOwned, AtomicShared, Guard, Owned, Ptr, Shared, Tag};
    use std::ops::Deref;
    use std::panic::UnwindSafe;
    use std::sync::atomic::Ordering::{Acquire, Relaxed, Release};
    use std::sync::atomic::{AtomicBool, AtomicUsize};

    static_assertions::assert_impl_all!(Shared<String>: Send, Sync, UnwindSafe);
    static_assertions::assert_impl_all!(AtomicShared<String>: Send, Sync, UnwindSafe);
    static_assertions::assert_impl_all!(Ptr<String>: UnwindSafe);
    static_assertions::assert_not_impl_all!(Shared<*const u8>: Send, Sync, UnwindSafe);
    static_assertions::assert_not_impl_all!(AtomicShared<*const u8>: Send, Sync, UnwindSafe);
    static_assertions::assert_not_impl_all!(Ptr<String>: Send, Sync);
    static_assertions::assert_not_impl_all!(Ptr<*const u8>: Send, Sync, UnwindSafe);
    static_assertions::assert_impl_all!(Guard: UnwindSafe);
    static_assertions::assert_not_impl_all!(Guard: Send, Sync);

    struct A(AtomicUsize, usize, &'static AtomicBool);
    impl Drop for A {
        fn drop(&mut self) {
            self.2.swap(true, Relaxed);
        }
    }

    #[cfg_attr(miri, ignore)]
    #[test]
    fn deferred() {
        static EXECUTED: AtomicBool = AtomicBool::new(false);

        let guard = Guard::new();
        guard.defer_execute(|| EXECUTED.store(true, Relaxed));
        drop(guard);

        while !EXECUTED.load(Relaxed) {
            drop(Guard::new());
        }
    }

    #[cfg_attr(miri, ignore)]
    #[test]
    fn shared() {
        static DESTROYED: AtomicBool = AtomicBool::new(false);

        let mut shared = Shared::new(A(AtomicUsize::new(10), 10, &DESTROYED));
        if let Some(mut_ref) = unsafe { shared.get_mut() } {
            mut_ref.1 += 1;
        }
        shared.0.fetch_add(1, Relaxed);
        assert_eq!(shared.deref().0.load(Relaxed), 11);
        assert_eq!(shared.deref().1, 11);

        let mut shared_clone = shared.clone();
        assert!(unsafe { shared_clone.get_mut().is_none() });
        shared_clone.0.fetch_add(1, Relaxed);
        assert_eq!(shared_clone.deref().0.load(Relaxed), 12);
        assert_eq!(shared_clone.deref().1, 11);

        let mut shared_clone_again = shared_clone.clone();
        assert!(unsafe { shared_clone_again.get_mut().is_none() });
        assert_eq!(shared_clone_again.deref().0.load(Relaxed), 12);
        assert_eq!(shared_clone_again.deref().1, 11);

        drop(shared);
        assert!(!DESTROYED.load(Relaxed));
        assert!(unsafe { shared_clone_again.get_mut().is_none() });

        drop(shared_clone);
        assert!(!DESTROYED.load(Relaxed));
        assert!(unsafe { shared_clone_again.get_mut().is_some() });

        drop(shared_clone_again);
        while !DESTROYED.load(Relaxed) {
            drop(Guard::new());
        }
    }

    #[cfg_attr(miri, ignore)]
    #[test]
    fn owned() {
        static DESTROYED: AtomicBool = AtomicBool::new(false);

        let mut owned = Owned::new(A(AtomicUsize::new(10), 10, &DESTROYED));
        unsafe {
            *owned.get_mut().0.get_mut() += 2;
            owned.get_mut().1 += 2;
        }
        assert_eq!(owned.deref().0.load(Relaxed), 12);
        assert_eq!(owned.deref().1, 12);

        let guard = Guard::new();
        let ptr = owned.get_guarded_ptr(&guard);
        assert!(ptr.get_shared().is_none());

        drop(owned);
        assert!(!DESTROYED.load(Relaxed));

        drop(guard);

        while !DESTROYED.load(Relaxed) {
            drop(Guard::new());
        }
    }

    #[cfg_attr(miri, ignore)]
    #[test]
    fn sendable() {
        static DESTROYED: AtomicBool = AtomicBool::new(false);

        let shared = Shared::new(A(AtomicUsize::new(14), 14, &DESTROYED));
        let owned = Owned::new(A(AtomicUsize::new(15), 15, &DESTROYED));
        let shared_clone = shared.clone();
        let thread = std::thread::spawn(move || {
            assert_eq!(shared_clone.0.load(Relaxed), shared_clone.1);
            assert_eq!(owned.1, 15);
        });
        assert!(thread.join().is_ok());
        assert_eq!(shared.0.load(Relaxed), shared.1);
    }

    #[cfg_attr(miri, ignore)]
    #[test]
    fn shared_send() {
        static DESTROYED: AtomicBool = AtomicBool::new(false);

        let shared = Shared::new(A(AtomicUsize::new(14), 14, &DESTROYED));
        let shared_clone = shared.clone();
        let thread = std::thread::spawn(move || {
            assert_eq!(shared_clone.0.load(Relaxed), 14);
            unsafe {
                assert!(!shared_clone.drop_in_place());
            }
        });
        assert!(thread.join().is_ok());
        assert_eq!(shared.0.load(Relaxed), 14);

        unsafe {
            assert!(shared.drop_in_place());
        }

        assert!(DESTROYED.load(Relaxed));
    }

    #[cfg_attr(miri, ignore)]
    #[test]
    fn shared_nested() {
        static DESTROYED: AtomicBool = AtomicBool::new(false);

        let nested_shared = Shared::new(Shared::new(A(AtomicUsize::new(10), 10, &DESTROYED)));
        assert!(!DESTROYED.load(Relaxed));
        drop(nested_shared);

        while !DESTROYED.load(Relaxed) {
            drop(Guard::new());
        }
    }

    #[cfg_attr(miri, ignore)]
    #[test]
    fn atomic_shared() {
        static DESTROYED: AtomicBool = AtomicBool::new(false);

        let atomic_shared = AtomicShared::new(A(AtomicUsize::new(10), 10, &DESTROYED));
        assert!(!DESTROYED.load(Relaxed));

        let guard = Guard::new();
        let atomic_shared_clone = atomic_shared.clone(Relaxed, &guard);
        assert_eq!(
            atomic_shared_clone
                .load(Relaxed, &guard)
                .as_ref()
                .unwrap()
                .1,
            10
        );

        drop(atomic_shared);
        assert!(!DESTROYED.load(Relaxed));

        atomic_shared_clone.update_tag_if(Tag::Second, |_| true, Relaxed, Relaxed);

        drop(atomic_shared_clone);
        drop(guard);

        while !DESTROYED.load(Relaxed) {
            drop(Guard::new());
        }
    }

    #[cfg_attr(miri, ignore)]
    #[test]
    fn atomic_owned() {
        static DESTROYED: AtomicBool = AtomicBool::new(false);

        let atomic_owned = AtomicOwned::new(A(AtomicUsize::new(10), 10, &DESTROYED));
        assert!(!DESTROYED.load(Relaxed));

        let guard = Guard::new();
        let ptr = atomic_owned.load(Relaxed, &guard);
        assert_eq!(ptr.as_ref().map(|a| a.1), Some(10));

        atomic_owned.update_tag_if(Tag::Second, |_| true, Relaxed, Relaxed);

        drop(atomic_owned);
        assert_eq!(ptr.as_ref().map(|a| a.1), Some(10));

        drop(guard);

        while !DESTROYED.load(Relaxed) {
            drop(Guard::new());
        }
    }

    #[cfg_attr(miri, ignore)]
    #[test]
    fn atomic_shared_send() {
        static DESTROYED: AtomicBool = AtomicBool::new(false);

        let atomic_shared = AtomicShared::new(A(AtomicUsize::new(17), 17, &DESTROYED));
        assert!(!DESTROYED.load(Relaxed));

        let thread = std::thread::spawn(move || {
            let guard = Guard::new();
            let ptr = atomic_shared.load(Relaxed, &guard);
            assert_eq!(ptr.as_ref().unwrap().0.load(Relaxed), 17);
        });
        assert!(thread.join().is_ok());

        while !DESTROYED.load(Relaxed) {
            drop(Guard::new());
        }
    }

    #[cfg_attr(miri, ignore)]
    #[test]
    fn atomic_shared_creation() {
        static DESTROYED: AtomicBool = AtomicBool::new(false);

        let atomic_shared = AtomicShared::new(A(AtomicUsize::new(11), 11, &DESTROYED));
        assert!(!DESTROYED.load(Relaxed));

        let guard = Guard::new();

        let shared = atomic_shared.get_shared(Relaxed, &guard);

        drop(atomic_shared);
        assert!(!DESTROYED.load(Relaxed));

        if let Some(shared) = shared {
            assert_eq!(shared.1, 11);
            assert!(!DESTROYED.load(Relaxed));
        }
        drop(guard);

        while !DESTROYED.load(Relaxed) {
            drop(Guard::new());
        }
    }

    #[cfg_attr(miri, ignore)]
    #[test]
    fn atomic_shared_conversion() {
        static DESTROYED: AtomicBool = AtomicBool::new(false);

        let atomic_shared = AtomicShared::new(A(AtomicUsize::new(11), 11, &DESTROYED));
        assert!(!DESTROYED.load(Relaxed));

        let guard = Guard::new();

        let shared = atomic_shared.into_shared(Relaxed);
        assert!(!DESTROYED.load(Relaxed));

        if let Some(shared) = shared {
            assert_eq!(shared.1, 11);
            assert!(!DESTROYED.load(Relaxed));
        }
        drop(guard);

        while !DESTROYED.load(Relaxed) {
            drop(Guard::new());
        }
    }

    #[cfg_attr(miri, ignore)]
    #[tokio::test(flavor = "multi_thread", worker_threads = 16)]
    async fn atomic_shared_parallel() {
        let atomic_shared: Shared<AtomicShared<String>> =
            Shared::new(AtomicShared::new(String::from("How are you?")));
        let mut task_handles = Vec::new();
        for _ in 0..16 {
            let atomic_shared = atomic_shared.clone();
            task_handles.push(tokio::task::spawn(async move {
                for _ in 0..64 {
                    let guard = Guard::new();
                    let mut ptr = (*atomic_shared).load(Acquire, &guard);
                    assert!(ptr.tag() == Tag::None || ptr.tag() == Tag::Second);
                    if let Some(str_ref) = ptr.as_ref() {
                        assert!(str_ref == "How are you?" || str_ref == "How can I help you?");
                    }
                    let converted: Result<Shared<String>, _> = Shared::try_from(ptr);
                    if let Ok(shared) = converted {
                        assert!(*shared == "How are you?" || *shared == "How can I help you?");
                    }
                    while let Err((passed, current)) = atomic_shared.compare_exchange(
                        ptr,
                        (
                            Some(Shared::new(String::from("How can I help you?"))),
                            Tag::Second,
                        ),
                        Release,
                        Relaxed,
                        &guard,
                    ) {
                        if let Some(shared) = passed {
                            assert!(*shared == "How can I help you?");
                        }
                        ptr = current;
                        if let Some(str_ref) = ptr.as_ref() {
                            assert!(str_ref == "How are you?" || str_ref == "How can I help you?");
                        }
                        assert!(ptr.tag() == Tag::None || ptr.tag() == Tag::Second);
                    }
                    assert!(!suspend());
                    drop(guard);

                    assert!(suspend());

                    atomic_shared.update_tag_if(Tag::None, |_| true, Relaxed, Relaxed);

                    let guard = Guard::new();
                    ptr = (*atomic_shared).load(Acquire, &guard);
                    assert!(ptr.tag() == Tag::None || ptr.tag() == Tag::Second);
                    if let Some(str_ref) = ptr.as_ref() {
                        assert!(str_ref == "How are you?" || str_ref == "How can I help you?");
                    }
                    drop(guard);

                    let (old, _) = atomic_shared.swap(
                        (Some(Shared::new(String::from("How are you?"))), Tag::Second),
                        Release,
                    );
                    if let Some(shared) = old {
                        assert!(*shared == "How are you?" || *shared == "How can I help you?");
                    }
                }
            }));
        }
        for r in futures::future::join_all(task_handles).await {
            assert!(r.is_ok());
        }
    }

    #[cfg_attr(miri, ignore)]
    #[tokio::test(flavor = "multi_thread", worker_threads = 16)]
    async fn atomic_shared_clone() {
        let atomic_shared: Shared<AtomicShared<String>> =
            Shared::new(AtomicShared::new(String::from("How are you?")));
        let mut task_handles = Vec::new();
        for t in 0..4 {
            let atomic_shared = atomic_shared.clone();
            task_handles.push(tokio::task::spawn(async move {
                for i in 0..256 {
                    if t == 0 {
                        let tag = if i % 3 == 0 {
                            Tag::First
                        } else if i % 2 == 0 {
                            Tag::Second
                        } else {
                            Tag::None
                        };
                        let (old, _) = atomic_shared.swap(
                            (Some(Shared::new(String::from("How are you?"))), tag),
                            Release,
                        );
                        assert!(old.is_some());
                        if let Some(shared) = old {
                            assert!(*shared == "How are you?");
                        }
                    } else {
                        let (shared_clone, _) = (*atomic_shared)
                            .clone(Acquire, &Guard::new())
                            .swap((None, Tag::First), Release);
                        assert!(shared_clone.is_some());
                        if let Some(shared) = shared_clone {
                            assert!(*shared == "How are you?");
                        }
                        let shared_clone = atomic_shared.get_shared(Acquire, &Guard::new());
                        assert!(shared_clone.is_some());
                        if let Some(shared) = shared_clone {
                            assert!(*shared == "How are you?");
                        }
                    }
                }
            }));
        }
        for r in futures::future::join_all(task_handles).await {
            assert!(r.is_ok());
        }
    }
}

#[cfg(test)]
mod random_failure_test {
    use crate::ebr::{Guard, Shared};
    use crate::hash_map::Entry;
    use crate::{HashCache, HashIndex, HashMap, TreeIndex};
    use std::any::Any;
    use std::panic::catch_unwind;
    use std::sync::atomic::Ordering::{AcqRel, Relaxed};
    use std::sync::atomic::{AtomicBool, AtomicUsize};

    struct R(&'static AtomicUsize, &'static AtomicBool, bool);
    impl R {
        fn new(cnt: &'static AtomicUsize, never_panic: &'static AtomicBool) -> R {
            assert!(never_panic.load(Relaxed) || rand::random::<u8>() % 4 != 0);
            cnt.fetch_add(1, AcqRel);
            R(cnt, never_panic, false)
        }
        fn new_panic_free_drop(cnt: &'static AtomicUsize, never_panic: &'static AtomicBool) -> R {
            cnt.fetch_add(1, AcqRel);
            R(cnt, never_panic, true)
        }
    }
    impl Clone for R {
        fn clone(&self) -> Self {
            assert!(self.1.load(Relaxed) || rand::random::<u8>() % 8 != 0);
            self.0.fetch_add(1, AcqRel);
            Self(self.0, self.1, self.2)
        }
    }
    impl Drop for R {
        fn drop(&mut self) {
            self.0.fetch_sub(1, AcqRel);
            assert!(self.1.load(Relaxed) || self.2 || rand::random::<u8>() % 16 != 0);
        }
    }

    #[allow(clippy::too_many_lines)]
    #[cfg_attr(miri, ignore)]
    #[test]
    fn panic_safety() {
        static INST_CNT: AtomicUsize = AtomicUsize::new(0);
        static NEVER_PANIC: AtomicBool = AtomicBool::new(false);

        let workload_size = u8::MAX;

        // EBR.
        for _ in 0..workload_size {
            let _: Result<(), Box<dyn Any + Send>> = catch_unwind(|| {
                let r = Shared::new(R::new(&INST_CNT, &NEVER_PANIC));
                assert_ne!(INST_CNT.load(Relaxed), 0);
                drop(r);
            });
        }
        while INST_CNT.load(Relaxed) != 0 {
            let _: Result<(), Box<dyn Any + Send>> = catch_unwind(|| {
                drop(Guard::new());
            });
            std::thread::yield_now();
        }

        // HashMap.
        let hashmap: HashMap<usize, R> = HashMap::default();
        for k in 0..workload_size {
            let result: Result<(), Box<dyn Any + Send>> = catch_unwind(|| {
                hashmap.entry(k as usize).or_insert_with(|| {
                    let mut r = R::new(&INST_CNT, &NEVER_PANIC);
                    r.2 = true;
                    r
                });
            });
            NEVER_PANIC.store(true, Relaxed);
            assert_eq!(
                hashmap.read(&(k as usize), |_, _| ()).is_some(),
                result.is_ok()
            );
            NEVER_PANIC.store(false, Relaxed);
        }
        drop(hashmap);

        // HashMap.
        let hashmap: HashMap<usize, R> = HashMap::default();
        for k in 0..workload_size {
            let result: Result<(), Box<dyn Any + Send>> = catch_unwind(|| {
                let Entry::Vacant(entry) = hashmap.entry(k as usize) else {
                    return;
                };
                entry
                    .insert_entry(R::new(&INST_CNT, &NEVER_PANIC))
                    .get_mut()
                    .2 = true;
            });
            assert_eq!(
                hashmap.read(&(k as usize), |_, _| ()).is_some(),
                result.is_ok()
            );
        }
        drop(hashmap);

        while INST_CNT.load(Relaxed) != 0 {
            let _: Result<(), Box<dyn Any + Send>> = catch_unwind(|| {
                drop(Guard::new());
            });
            std::thread::yield_now();
        }

        // HashIndex.
        let hashindex: HashIndex<usize, R> = HashIndex::default();
        for k in 0..workload_size {
            let result: Result<(), Box<dyn Any + Send>> = catch_unwind(|| {
                assert!(hashindex
                    .insert(k as usize, R::new_panic_free_drop(&INST_CNT, &NEVER_PANIC))
                    .is_ok());
            });
            NEVER_PANIC.store(true, Relaxed);
            assert_eq!(
                hashindex.peek_with(&(k as usize), |_, _| ()).is_some(),
                result.is_ok()
            );
            NEVER_PANIC.store(false, Relaxed);
        }
        drop(hashindex);

        while INST_CNT.load(Relaxed) != 0 {
            let _: Result<(), Box<dyn Any + Send>> = catch_unwind(|| {
                drop(Guard::new());
            });
            std::thread::yield_now();
        }

        // HashCache.
        let hashcache: HashCache<usize, R> = HashCache::default();
        for k in 0..workload_size {
            let result: Result<(), Box<dyn Any + Send>> = catch_unwind(|| {
                assert!(hashcache
                    .put(k as usize, R::new(&INST_CNT, &NEVER_PANIC))
                    .is_ok());
                if let Some(mut o) = hashcache.get(&(k as usize)) {
                    o.get_mut().2 = true;
                }
            });
            assert_eq!(hashcache.get(&(k as usize)).is_some(), result.is_ok());
        }
        drop(hashcache);

        while INST_CNT.load(Relaxed) != 0 {
            let _: Result<(), Box<dyn Any + Send>> = catch_unwind(|| {
                drop(Guard::new());
            });
            std::thread::yield_now();
        }

        // TreeIndex.
        let treeindex: TreeIndex<usize, R> = TreeIndex::default();
        for k in 0..14 * 14 * 14 {
            let result: Result<(), Box<dyn Any + Send>> = catch_unwind(|| {
                assert!(treeindex
                    .insert(k, R::new_panic_free_drop(&INST_CNT, &NEVER_PANIC))
                    .is_ok());
                assert!(treeindex.peek_with(&k, |_, _| ()).is_some());
            });
            assert_eq!(treeindex.peek_with(&k, |_, _| ()).is_some(), result.is_ok());
        }
        drop(treeindex);

        while INST_CNT.load(Relaxed) != 0 {
            let _: Result<(), Box<dyn Any + Send>> = catch_unwind(|| {
                drop(Guard::new());
            });
            std::thread::yield_now();
        }
    }
}

#[cfg(feature = "serde")]
#[cfg(test)]
mod serde_test {
    use crate::{HashCache, HashIndex, HashMap, HashSet, TreeIndex};

    use serde_test::{assert_tokens, Token};

    #[test]
    fn hashmap() {
        let hashmap: HashMap<u64, i16> = HashMap::new();
        assert!(hashmap.insert(2, -6).is_ok());
        assert_tokens(
            &hashmap,
            &[
                Token::Map { len: Some(1) },
                Token::U64(2),
                Token::I16(-6),
                Token::MapEnd,
            ],
        );
    }

    #[test]
    fn hashset() {
        let hashset: HashSet<u64> = HashSet::new();
        assert!(hashset.insert(2).is_ok());
        assert_tokens(
            &hashset,
            &[Token::Seq { len: Some(1) }, Token::U64(2), Token::SeqEnd],
        );
    }

    #[test]
    fn hashindex() {
        let hashindex: HashIndex<u64, i16> = HashIndex::new();
        assert!(hashindex.insert(2, -6).is_ok());
        assert_tokens(
            &hashindex,
            &[
                Token::Map { len: Some(1) },
                Token::U64(2),
                Token::I16(-6),
                Token::MapEnd,
            ],
        );
    }

    #[test]
    fn hashcache() {
        let hashcache: HashCache<u64, i16> = HashCache::new();
        let capacity_range = hashcache.capacity_range();
        assert!(hashcache.put(2, -6).is_ok());
        assert_tokens(
            &hashcache,
            &[
                Token::Map {
                    len: Some(*capacity_range.end()),
                },
                Token::U64(2),
                Token::I16(-6),
                Token::MapEnd,
            ],
        );
    }

    #[test]
    fn treeindex() {
        let treeindex: TreeIndex<u64, i16> = TreeIndex::new();
        assert!(treeindex.insert(4, -4).is_ok());
        assert!(treeindex.insert(2, -6).is_ok());
        assert!(treeindex.insert(3, -5).is_ok());
        assert_tokens(
            &treeindex,
            &[
                Token::Map { len: Some(3) },
                Token::U64(2),
                Token::I16(-6),
                Token::U64(3),
                Token::I16(-5),
                Token::U64(4),
                Token::I16(-4),
                Token::MapEnd,
            ],
        );
    }
}<|MERGE_RESOLUTION|>--- conflicted
+++ resolved
@@ -1706,12 +1706,6 @@
                                 task::yield_now().await;
                                 continue;
                             }
-<<<<<<< HEAD
-                            tree_clone.remove_range(..end_bound);
-                            assert!(
-                                tree_clone.peek(&(end_bound - 1), &Guard::new()).is_none(),
-                                "{end_bound}"
-=======
                             if end_bound % 2 == 0 {
                                 for (k, _) in tree_clone.range(..end_bound, &Guard::new()) {
                                     tree_clone.remove(k);
@@ -1724,7 +1718,6 @@
                                 tree_clone.peek(&(end_bound - 1), &Guard::new()).is_none(),
                                 "{end_bound} {}",
                                 data_clone.load(Relaxed)
->>>>>>> 218ce4b6
                             );
                             assert!(tree_clone.peek(&end_bound, &Guard::new()).is_some());
                         }
